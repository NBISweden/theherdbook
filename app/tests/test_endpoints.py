--- conflicted
+++ resolved
@@ -6,33 +6,23 @@
 """
 # Fairly lax pylint settings as we want to test a lot of things
 
-<<<<<<< HEAD
 #pylint: disable=too-many-public-methods
 #pylint: disable=too-many-statements
 #pylint: disable=wrong-import-position
 
+import base64
 import os
-=======
-# pylint: disable=too-many-public-methods
-# pylint: disable=too-many-statements
-
-import base64
->>>>>>> 5f47eb50
 import unittest
 from datetime import datetime
 
 import flask
 import requests
 
-<<<<<<< HEAD
 # Set configuration file for external accounts
 os.environ.setdefault('AUTHCONFIGFILE', os.path.join(
     os.path.dirname(__file__), 'auth.ini.test'))
 
 #pylint: disable=import-error
-=======
-# pylint: disable=import-error
->>>>>>> 5f47eb50
 import utils.database as db
 from herdbook import APP
 from tests.database_test import DatabaseTest
