--- conflicted
+++ resolved
@@ -94,13 +94,9 @@
     users = da.get_users(session.get("user_id", None))
     return jsonify(users=users)
 
-<<<<<<< HEAD
-
-@APP.route("/api/manage/user/<int:u_id>", methods=["GET", "UPDATE", "POST"])
-@login_required
-=======
+
 @APP.route("/api/manage/user/<u_id>", methods=["GET", "UPDATE", "POST"])
->>>>>>> 1ee14435
+@login_required
 def manage_user(u_id):
     """
     Returns user information and a list of all roles for the requested `u_id`.
@@ -116,13 +112,9 @@
         return jsonify(da.add_user(form, session.get("user_id", None)))
     return jsonify(status=status)
 
-<<<<<<< HEAD
-
-@APP.route("/api/manage/role", methods=["POST"])
-@login_required
-=======
-@APP.route('/api/manage/role', methods=["POST", "UPDATE"])
->>>>>>> 1ee14435
+
+@APP.route("/api/manage/role", methods=["POST", "UPDATE"])
+@login_required
 def manage_roles():
     """
     Changes or adds roles for the user identified by `u_id`, and returns a
@@ -202,13 +194,9 @@
         return jsonify(da.get_genebank(g_id, user_id))
     return jsonify(genebanks=da.get_genebanks(user_id))
 
-<<<<<<< HEAD
-
-@APP.route("/api/herd/<int:h_id>")
-@login_required
-=======
+
 @APP.route("/api/herd/<h_id>")
->>>>>>> 1ee14435
+@login_required
 def herd(h_id):
     """
     Returns information on the herd given by `h_id`.
