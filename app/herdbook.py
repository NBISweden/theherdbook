--- conflicted
+++ resolved
@@ -13,20 +13,6 @@
 import time
 import uuid
 
-<<<<<<< HEAD
-from flask import (
-    Flask,
-    jsonify,
-    request,
-    redirect,
-    session,
-    url_for,
-    abort
-)
-from flask_caching import Cache
-from flask_login import login_required, login_user, logout_user, current_user, LoginManager
-=======
->>>>>>> 5f47eb50
 import requests
 from flask import Flask, jsonify, request, session
 from flask_caching import Cache
@@ -38,20 +24,11 @@
     logout_user,
 )
 
-<<<<<<< HEAD
-import utils.database as db
-import utils.data_access as da
-import utils.settings as settings
-import utils.csvparser as csvparser
-import utils.external_auth
-import flask_session
-
-=======
 import utils.csvparser as csvparser  # isort:skip
+import utils.external_auth  # isort:skip
 import utils.data_access as da  # isort:skip
 import utils.database as db  # isort:skip
 import utils.settings as settings  # isort:skip
->>>>>>> 5f47eb50
 
 APP = Flask(__name__, static_folder="/static")
 APP.secret_key = uuid.uuid4().hex
@@ -59,12 +36,8 @@
 APP.config.update(
     #   SESSION_COOKIE_SECURE=True, # Disabled for now to simplify development workflow
     SESSION_COOKIE_HTTPONLY=True,
-<<<<<<< HEAD
     SESSION_COOKIE_SAMESITE='Strict',
     SESSION_TYPE='filesystem',
-=======
-    SESSION_COOKIE_SAMESITE="Strict",
->>>>>>> 5f47eb50
     DEBUG=True,  # some Flask specific configs
     CACHE_TYPE="filesystem",
     CACHE_DIR="/tmp",
@@ -645,24 +618,6 @@
     return APP.send_static_file("index.html")
 
 
-<<<<<<< HEAD
-print(APP.url_map)
-
-
-if __name__ == "__main__":
-    # Connect to the database, or wait for database and then connect.
-    while True:
-        APP.logger.info("Connecting to database.")  # pylint: disable=no-member
-        db.connect()
-        if db.is_connected():
-            break
-        time.sleep(4)
-
-    # verify the database before starting the server.
-    if not db.verify():
-        APP.logger.error("Database has errors.")  # pylint: disable=no-member
-        sys.exit(1)
-=======
 # Connect to the database, or wait for database and then connect.
 while True:
     APP.logger.info("Connecting to database.")  # pylint: disable=no-member
@@ -670,7 +625,6 @@
     if db.is_connected():
         break
     time.sleep(4)
->>>>>>> 5f47eb50
 
 # verify the database before starting the server.
 if not db.verify():
