#!/usr/bin/env python3
"""
This file contains the main webserver of 'the herdbook'.

The server uses Flask to serve a React frontend, and connect to a postgres
database.
"""

import sys
import uuid
import time
import json
from flask import (
    Flask,
    jsonify,
    request,
    session,
    redirect,
    url_for
)
<<<<<<< HEAD
from werkzeug.urls import url_parse
=======
from flask_caching import Cache
>>>>>>> a4483b40
import utils.database as db
import utils.data_access as da
import utils.inbreeding as ibc
import logging
from flask_caching import Cache
from flask_login import login_required, login_user, logout_user, current_user, LoginManager


APP = Flask(__name__, static_folder="/static")
APP.secret_key = uuid.uuid4().hex
# cookie options at https://flask.palletsprojects.com/en/1.1.x/security/
APP.config.update(
    #   SESSION_COOKIE_SECURE=True, # Disabled for now to simplify development workflow
    SESSION_COOKIE_HTTPONLY=True,
<<<<<<< HEAD
    SESSION_COOKIE_SAMESITE='Strict',
    CACHE_TYPE = "simple",  # Flask-Caching related configs
    CACHE_DEFAULT_TIMEOUT = 300
)

APP.logger.setLevel(logging.INFO)

cache = Cache(APP)
login = LoginManager(APP)
login.login_view = '/login'

=======
    SESSION_COOKIE_SAMESITE="Strict",
    DEBUG=True,  # some Flask specific configs
    CACHE_TYPE="simple",  # Flask-Caching related configs
    CACHE_DEFAULT_TIMEOUT=300,
)

# tell Flask to use the above defined config

cache = Cache(APP)
>>>>>>> a4483b40


@APP.after_request
def after_request(response):
    """
    Callback that triggers after each request. Currently this is used to set
    CORS headers to allow a different origin when using the development server.
    """

    if "Origin" in request.headers:
        origin = request.headers["Origin"]
    else:
        origin = "*"

    response.headers.add("Access-Control-Allow-Origin", origin)
    response.headers.add("Access-Control-Allow-Headers", "Content-Type")
    response.headers.add("Access-Control-Allow-Methods", "GET,POST,UPDATE")
    response.headers.add("Access-Control-Allow-Credentials", "true")

    return response


<<<<<<< HEAD
@login.user_loader
def load_user(id):
    user = da.fetch_user_info(session.get('user_id', None))
    return user

@APP.route('/api/user')
=======
@APP.route("/api/user")
>>>>>>> a4483b40
def get_user():
    """
    Returns information on the current logged in user, or an empty user object
    representing an anonymous user.
    """
    user = da.fetch_user_info(session.get("user_id", None))
    return jsonify(user.frontend_data() if user else None)


<<<<<<< HEAD
@APP.route('/api/manage/users')
=======
@APP.route("/api/manage/users")
>>>>>>> a4483b40
def get_users():
    """
    Returns all users that the logged in user has access to. This is all users
    for admin, all users except admin users for managers, and None for regular
    users.
    """
    users = da.get_users(session.get("user_id", None))
    return jsonify(users=users)


<<<<<<< HEAD
@APP.route('/api/manage/user/<int:u_id>', methods=['GET', 'UPDATE', 'POST'])
=======
@APP.route("/api/manage/user/<int:u_id>", methods=["GET", "UPDATE", "POST"])
>>>>>>> a4483b40
def manage_user(u_id):
    """
    Returns user information and a list of all roles for the requested `u_id`.
    """
    if request.method == "GET":
        user = da.get_user(u_id, session.get("user_id", None))
        return jsonify(user)
    if request.method == "UPDATE":
        form = request.json
        status = da.update_user(form, session.get("user_id", None))
    if request.method == "POST":
        form = request.json
        return jsonify(da.add_user(form, session.get("user_id", None)))
    return jsonify(status=status)


<<<<<<< HEAD
@APP.route('/api/manage/role', methods=['POST'])
=======
@APP.route("/api/manage/role", methods=["POST"])
>>>>>>> a4483b40
def manage_roles():
    """
    Changes or adds roles for the user identified by `u_id`, and returns a
    status a json status message.
    The input data should be formatted like:
        {action: add | remove,
         role: owner | manager | specialist,
         user: <id>,
         herd | genebank: <id>
        }

    The return value will be formatted like: `{status: <message>}`, where the
    message is `updated`, `unchanged` or `failed`.
    """
    form = request.json
    status = da.update_role(form, session.get("user_id", None))
    return jsonify(status=status)


<<<<<<< HEAD
@APP.route('/api/manage/herd', methods=['POST', 'UPDATE'])
=======
@APP.route("/api/manage/herd", methods=["POST", "UPDATE"])
>>>>>>> a4483b40
def manage_herd():
    """
    Used to insert and update herd information in the database.
    Returns "created", "updated", or "failed".
    """
    form = request.json
    status = "failed"
    if request.method == "POST":
        status = da.add_herd(form, session.get("user_id", None))
    elif request.method == "UPDATE":
        status = da.update_herd(form, session.get("user_id", None))
    return jsonify(status=status)


<<<<<<< HEAD
@APP.route('/api/login', methods=['POST'])
=======
@APP.route("/api/login", methods=["POST"])
>>>>>>> a4483b40
def login():
    """
    Parses a login form and sets session variables when logged in.
    If login fails the system will return `None`.
    The login form should be in json-format like:

        {'username': '<user>', 'password': '<pass>'}
    """
    if current_user.is_authenticated:
        return get_user()
    form = request.json
    # Authenticate the user and return a user object
    user = da.authenticate_user(form.get("username"), form.get("password"))
    if user:
        session["user_id"] = user.uuid
        session.modified = True
        login_user(user)
    return get_user()


<<<<<<< HEAD
@APP.route('/api/logout')
=======
@APP.route("/api/logout")
>>>>>>> a4483b40
def logout():
    """
    Logs out the current user from the system and redirects back to main.
    """
<<<<<<< HEAD
    session.pop('user_id', None)
    logout_user()
    return get_user()


@APP.route('/api/genebanks')
@APP.route('/api/genebank/<int:g_id>')
=======
    session.pop("user_id", None)
    return get_user()


@APP.route("/api/genebanks")
@APP.route("/api/genebank/<int:g_id>")
>>>>>>> a4483b40
def genebank(g_id=None):
    """
    Returns information on the genebank given by `g_id`, or a list of all
    genebanks if no `g_id` is given.
    """
    user_id = session.get("user_id", None)
    if g_id:
        return jsonify(da.get_genebank(g_id, user_id))
    return jsonify(genebanks=da.get_genebanks(user_id))


<<<<<<< HEAD
@APP.route('/api/herd/<int:h_id>')
=======
@APP.route("/api/herd/<int:h_id>")
>>>>>>> a4483b40
def herd(h_id):
    """
    Returns information on the herd given by `h_id`.
    """
    data = da.get_herd(h_id, session.get("user_id", None))
    return jsonify(data)


<<<<<<< HEAD
@APP.route('/api/individual/<int:i_id>')
=======
@APP.route("/api/individual/<int:i_id>")
>>>>>>> a4483b40
def individual(i_id):
    """
    Returns information on the individual given by `i_id`.
    """
    user_id = session.get("user_id", None)
    ind = da.get_individual(i_id, user_id)
    if ind:
        ind["inbreeding"] = "%.2f" % (get_inbreeding(i_id) * 100)
    return jsonify(ind)

@APP.route('/api/genebank_pedigree/<int:id>')
@login_required
@cache.cached(timeout=36000)
def genebank_pedigree(id):
    """
    Returns the pedigree information for the genebank_id provided.
    """
    APP.logger.info("getting genebank pedigree, user %s authenticated %s" % (current_user, current_user.is_authenticated))
    build_genebank_pedigree(id)
    pedigree = get_genebank_pedigree(id)
    return jsonify(pedigree)



def build_genebank_pedigree(id):
    from datetime import datetime
    init_time = datetime.now()

    user_id = session.get('user_id')
    leafs = da.get_leafs(id, user_id)
    APP.logger.info(len(leafs))
    nodes = {}
    edges = []
    if leafs:
        for ind in leafs:
            build_pedigree(ind, user_id, 1, 100, nodes, edges)
            pedigree = {"nodes": list(nodes.values()), "edges": edges}
        with open('pedigree-%s.json'%id, 'w') as outfile:
            json.dump(pedigree, outfile)
    later_time = datetime.now()
    difference = later_time - init_time
    APP.logger.info("built genebank in %d seconds" % difference.total_seconds())


def get_genebank_pedigree(id):
    with open('pedigree-%s.json'%id) as json_file:
        pedigree = json.load(json_file)
        return pedigree


@APP.route('/api/pedigree/<int:i_id>', defaults={"generations": 5})
@APP.route('/api/pedigree/<int:i_id>/<int:generations>')
@login_required
@cache.cached(timeout=36000)
def pedigree(i_id, generations):
    """
    Returns the pedigree information for the individual `i_id`.
    """
    user_id = session.get('user_id', None)
    nodes = {}
    edges = []
    result = None
    ind = da.get_individual(i_id, user_id)
    if ind:
        build_pedigree(ind, user_id, 1, generations, nodes, edges)
        result = {"nodes": list(nodes.values()), "edges": edges}
        APP.logger.info(result)
    return jsonify(result)


def build_pedigree(ind, user_id, level, generations, nodes, edges):
    """Builds the pedigree dict tree for the individual"""
    id = ind["id"]
    pnode = {"id": id, "level": level, "x": len(edges)}
    label = "%s\n%s" % (ind["name"], ind["number"])
    pnode["label"] = label
    if ind["sex"] == 'male':
        pnode["shape"] = "box"
    elif ind["sex"] == 'female':
        pnode["color"] = "pink"
    else:
        pnode["color"] = "LightGray"
    father = ind['father']
    mother = ind['mother']
    nodes[id] = pnode

    def add_parent(parent_id):
        edge_id = "%s-%s" % (id, parent_id)
        edge = {"id": edge_id, "from": id, "to": parent_id}
        if parent_id not in nodes:
            if level <= generations:
                ind = da.get_individual(parent_id, user_id)
                build_pedigree(ind, user_id, level + 1, generations, nodes, edges)
                edges.append(edge)
        else:
            edges.append(edge)

    if mother:
        add_parent(mother["id"])
    if father:
        add_parent(father["id"])


def get_inbreeding(i_id):
    """
    Returns  the inbreeding coefficient of the individual given by `i_id`.
    """
    id = str(i_id)
    coefficients = load_inbreeding()
    if id in coefficients:
        return coefficients[id]
    return None


@APP.route("/api/inbreeding/")
def all_inbreeding():
    coefficients = load_inbreeding()
    return jsonify({"coefficients": coefficients})


@APP.before_first_request
@cache.cached(timeout=3600, key_prefix="all_inbreeding")
def load_inbreeding():
    collections = ibc.get_pedigree_collections()
    coefficients = ibc.calculate_inbreeding(collections)
    return coefficients


@APP.route("/", defaults={"path": ""})
@APP.route("/<path:path>")  # catch-all to allow react routing
def main(path):  # pylint: disable=unused-argument
    """
    Serves the single-page webapp.
    """
    return APP.send_static_file("index.html")


if __name__ == "__main__":
    # Connect to the database, or wait for database and then connect.
    while True:
        APP.logger.info("Connecting to database.")  # pylint: disable=no-member
        db.connect()
        if db.is_connected():
            break
        time.sleep(4)

    # verify the database before starting the server.
    if not db.verify():
        APP.logger.error("Database has errors.")  # pylint: disable=no-member
        sys.exit(1)

    APP.run(host="0.0.0.0")<|MERGE_RESOLUTION|>--- conflicted
+++ resolved
@@ -18,11 +18,8 @@
     redirect,
     url_for
 )
-<<<<<<< HEAD
+
 from werkzeug.urls import url_parse
-=======
-from flask_caching import Cache
->>>>>>> a4483b40
 import utils.database as db
 import utils.data_access as da
 import utils.inbreeding as ibc
@@ -37,8 +34,8 @@
 APP.config.update(
     #   SESSION_COOKIE_SECURE=True, # Disabled for now to simplify development workflow
     SESSION_COOKIE_HTTPONLY=True,
-<<<<<<< HEAD
     SESSION_COOKIE_SAMESITE='Strict',
+    DEBUG = True,  # some Flask specific configs
     CACHE_TYPE = "simple",  # Flask-Caching related configs
     CACHE_DEFAULT_TIMEOUT = 300
 )
@@ -49,17 +46,6 @@
 login = LoginManager(APP)
 login.login_view = '/login'
 
-=======
-    SESSION_COOKIE_SAMESITE="Strict",
-    DEBUG=True,  # some Flask specific configs
-    CACHE_TYPE="simple",  # Flask-Caching related configs
-    CACHE_DEFAULT_TIMEOUT=300,
-)
-
-# tell Flask to use the above defined config
-
-cache = Cache(APP)
->>>>>>> a4483b40
 
 
 @APP.after_request
@@ -81,17 +67,13 @@
 
     return response
 
-
-<<<<<<< HEAD
 @login.user_loader
 def load_user(id):
+    # id is not required, since user is loaded from the session. Method added to support flask-login
     user = da.fetch_user_info(session.get('user_id', None))
     return user
 
-@APP.route('/api/user')
-=======
 @APP.route("/api/user")
->>>>>>> a4483b40
 def get_user():
     """
     Returns information on the current logged in user, or an empty user object
@@ -101,11 +83,7 @@
     return jsonify(user.frontend_data() if user else None)
 
 
-<<<<<<< HEAD
-@APP.route('/api/manage/users')
-=======
 @APP.route("/api/manage/users")
->>>>>>> a4483b40
 def get_users():
     """
     Returns all users that the logged in user has access to. This is all users
@@ -116,11 +94,7 @@
     return jsonify(users=users)
 
 
-<<<<<<< HEAD
-@APP.route('/api/manage/user/<int:u_id>', methods=['GET', 'UPDATE', 'POST'])
-=======
 @APP.route("/api/manage/user/<int:u_id>", methods=["GET", "UPDATE", "POST"])
->>>>>>> a4483b40
 def manage_user(u_id):
     """
     Returns user information and a list of all roles for the requested `u_id`.
@@ -137,11 +111,7 @@
     return jsonify(status=status)
 
 
-<<<<<<< HEAD
-@APP.route('/api/manage/role', methods=['POST'])
-=======
 @APP.route("/api/manage/role", methods=["POST"])
->>>>>>> a4483b40
 def manage_roles():
     """
     Changes or adds roles for the user identified by `u_id`, and returns a
@@ -161,11 +131,7 @@
     return jsonify(status=status)
 
 
-<<<<<<< HEAD
-@APP.route('/api/manage/herd', methods=['POST', 'UPDATE'])
-=======
 @APP.route("/api/manage/herd", methods=["POST", "UPDATE"])
->>>>>>> a4483b40
 def manage_herd():
     """
     Used to insert and update herd information in the database.
@@ -180,11 +146,7 @@
     return jsonify(status=status)
 
 
-<<<<<<< HEAD
-@APP.route('/api/login', methods=['POST'])
-=======
 @APP.route("/api/login", methods=["POST"])
->>>>>>> a4483b40
 def login():
     """
     Parses a login form and sets session variables when logged in.
@@ -205,31 +167,18 @@
     return get_user()
 
 
-<<<<<<< HEAD
-@APP.route('/api/logout')
-=======
 @APP.route("/api/logout")
->>>>>>> a4483b40
 def logout():
     """
     Logs out the current user from the system and redirects back to main.
     """
-<<<<<<< HEAD
-    session.pop('user_id', None)
+    session.pop("user_id", None)
     logout_user()
     return get_user()
 
 
-@APP.route('/api/genebanks')
-@APP.route('/api/genebank/<int:g_id>')
-=======
-    session.pop("user_id", None)
-    return get_user()
-
-
 @APP.route("/api/genebanks")
 @APP.route("/api/genebank/<int:g_id>")
->>>>>>> a4483b40
 def genebank(g_id=None):
     """
     Returns information on the genebank given by `g_id`, or a list of all
@@ -241,11 +190,7 @@
     return jsonify(genebanks=da.get_genebanks(user_id))
 
 
-<<<<<<< HEAD
-@APP.route('/api/herd/<int:h_id>')
-=======
 @APP.route("/api/herd/<int:h_id>")
->>>>>>> a4483b40
 def herd(h_id):
     """
     Returns information on the herd given by `h_id`.
@@ -254,11 +199,7 @@
     return jsonify(data)
 
 
-<<<<<<< HEAD
-@APP.route('/api/individual/<int:i_id>')
-=======
 @APP.route("/api/individual/<int:i_id>")
->>>>>>> a4483b40
 def individual(i_id):
     """
     Returns information on the individual given by `i_id`.
@@ -269,6 +210,7 @@
         ind["inbreeding"] = "%.2f" % (get_inbreeding(i_id) * 100)
     return jsonify(ind)
 
+
 @APP.route('/api/genebank_pedigree/<int:id>')
 @login_required
 @cache.cached(timeout=36000)
@@ -280,7 +222,6 @@
     build_genebank_pedigree(id)
     pedigree = get_genebank_pedigree(id)
     return jsonify(pedigree)
-
 
 
 def build_genebank_pedigree(id):
