#!/usr/bin/env python3
"""
Database handler for 'the herdbook'.
"""

import json
import logging
from flask_login import UserMixin

from peewee import (
    PostgresqlDatabase,
    SqliteDatabase,
    Proxy,
    Model,
    DoesNotExist,
    AutoField,
    BooleanField,
    CharField,
    DateField,
    ForeignKeyField,
    FloatField,
    IntegerField,
    OperationalError,
    TextField,
    UUIDField,
)

DB_PROXY = Proxy()
DATABASE = None


def set_test_database(name):
    """
    This function sets the database to a named sqlite3 database for testing.
    """
    global DATABASE  # pylint: disable=global-statement
    DATABASE = SqliteDatabase(name)

    DB_PROXY.initialize(DATABASE)


def set_database(name, host=None, port=None, user=None, password=None):
    """
    This function makes it possible to set the database manually when settings
    aren't loaded.
    """
    global DATABASE  # pylint: disable=global-statement
    DATABASE = PostgresqlDatabase(
        name, host=host, port=port, user=user, password=password
    )
    DB_PROXY.initialize(DATABASE)


try:
    import utils.settings as settings

    set_database(
        settings.postgres.name,
        settings.postgres.host,
        settings.postgres.port,
        settings.postgres.user,
        settings.postgres.password,
    )
except ModuleNotFoundError:
    logging.warning("No settings file found. Database must be set manually")


def connect():
    """
    Connects to the database if it isn't already connected.
    """
    if DATABASE and DATABASE.is_closed():
        try:
            DATABASE.connect()
        except OperationalError as exception:
            logging.error(exception)


def disconnect():
    """
    Disconnects from the database if it isn't already disconnected,
    """
    if not DATABASE.is_closed():
        DATABASE.close()


def is_connected():
    """
    Wrapper around `DATABASE.is_connection_usable()`.
    """
    if not DATABASE:
        return False
    return DATABASE.is_connection_usable()


class BaseModel(Model):
    """
    Base model for the herdbook database.

    This class sets the database to use the postgres database.
    """

    def as_dict(self):
        """
        Returns the objects key/value pair as a dictionary.
        """
        data = self.__dict__["__data__"].copy()
        for key, value in data.items():
            if value and key.endswith("_date"):
                data[key] = value.strftime("%Y-%m-%d")

        return data

    class Meta:  # pylint: disable=too-few-public-methods
        """
        The Meta class is read automatically for Model information.
        """

        database = DB_PROXY


class Genebank(BaseModel):
    """
    Table for Genebanks.

    This table keep tracks of the names of genebanks.
    A genebank is comprised of several herds of animals.
    """

    id = AutoField(primary_key=True, column_name="genebank_id")
    name = CharField(100, unique=True)

    def short_info(self):
        """
        Returns the genebank data, including `id`, `name`, and a `herds` array
        including the `Herd.short_info()` data.
        """

        return {
            "id": self.id,
            "name": self.name,
            "herds": [
                h.short_info()
                for h in self.herd_set
                if h.is_active or h.is_active is None
            ],
        }

    def get_herds(self, user):
        """
        Returns all herds that the user identified by `user_id` has access to,
        with restricted fields filtered by access level.
        """
        if self.id not in user.accessible_genebanks:
            return None

        herds = []
        for herd in Herd.select().where(Herd.genebank == self):
            herds += [herd.filtered_dict(user)]
        return herds


class Herd(BaseModel):
    """
    Table for keeping track of herds.
    A herd is part of a genebank, and contains individuals.

    The herd table only holds herd information.
    Tracking of individuals over time is done in
    the herd_tracking table.

    Latitude/longitude in WGS84.
    Location should be a place name.

    *_privacy fields are enums with the values 'private', 'authenticated', and
    'public'.
    """

    id = AutoField(primary_key=True, column_name="herd_id")
    genebank = ForeignKeyField(Genebank)
    herd = CharField(10)
    herd_name = TextField(null=True)
    is_active = BooleanField(null=True)
    start_date = DateField(null=True)
    name = TextField(null=True)
    name_privacy = CharField(15, null=True)
    physical_address = TextField(null=True)
    physical_address_privacy = CharField(15, null=True)
    location = TextField(null=True)
    location_privacy = CharField(15, null=True)
    email = TextField(null=True)
    email_privacy = CharField(15, null=True)
    email_verified = DateField(null=True)
    www = TextField(null=True)
    www_privacy = CharField(15, null=True)
    mobile_phone = TextField(null=True)
    mobile_phone_privacy = CharField(15, null=True)
    wire_phone = TextField(null=True)
    wire_phone_privacy = CharField(15, null=True)
    latitude = FloatField(null=True)
    longitude = FloatField(null=True)
    coordinates_privacy = CharField(15, null=True)

    def short_info(self):
        """
        Returns the `id`, `herd`, `genebank`, and `herd_name` fields as a dict.
        """
        return {
            "id": self.id,
            "herd": self.herd,
            "genebank": self.genebank.id,
            "herd_name": self.herd_name,
        }

    def filtered_dict(self, user=None):
        """
        Returns the model data filtered by the access level of the given `user`.
        """

        access_level = "public"
        if user and user.is_admin:
            access_level = "private"
        elif user:
            for role in user.privileges:
                if role["level"] in ["specialist", "manager"]:
                    if role["genebank"] == self.genebank.id:
                        access_level = "private"
                        break
                elif role["level"] == "owner":
                    if role["herd"] == self.id:
                        access_level = "private"
                        break
                    access_level = "authenticated"

        data = self.as_dict()

        del data["email_verified"]

        return remove_fields_by_privacy(data, access_level)

    class Meta:  # pylint: disable=too-few-public-methods
        """
        Add a unique index to herd+genebank
        """

        indexes = ((("herd", "genebank"), True),)


def remove_fields_by_privacy(data, access_level):
    """
    Removes fields according to a given access level (private, authenticated
    or public) by looking at the _privacy fields in the data.

    >>> test_data = {
    ...     'high': 3,
    ...     'high_privacy': 'private',
    ...     'mid': 4,
    ...     'mid_privacy': 'authenticated',
    ...     'low': 5,
    ...     'low_privacy': 'public',
    ... }
    >>> remove_fields_by_privacy(test_data, 'private') == test_data
    True
    >>> remove_fields_by_privacy(test_data, 'authenticated')
    {'mid': 4, 'low': 5}
    >>> remove_fields_by_privacy(test_data, 'public')
    {'low': 5}

    The privacy level of the fields 'latitude' and 'longitude' are
    under 'coordinates_privacy'.

    >>> test_data = {
    ...     'coordinates_privacy': 'authenticated',
    ...     'latitude': 59,
    ...     'longitude': 17,
    ... }
    >>> remove_fields_by_privacy(test_data, 'authenticated')
    {'latitude': 59, 'longitude': 17}
    >>> remove_fields_by_privacy(test_data, 'public')
    {}

    """

    data = {**data}

    levels = ["public", "authenticated", "private"]
    # prune data according to access level
    for field in [f for f in data.keys() if f.endswith("_privacy")]:
        # remove values if access_level is less than required
        field_level = data[field] or "private"
        if levels.index(access_level) < levels.index(field_level):
            if field == "coordinates_privacy":
                del data["latitude"]
                del data["longitude"]
            else:
                target_field = field[: -len("_privacy")]
                del data[target_field]
        # remove the access level value if the user doesn't have private
        # access
        if access_level != "private":
            del data[field]

    return data


class Colour(BaseModel):
    """
    Table for colors.

    This table keep tracks of the available color types of animals.
    """

    id = AutoField(primary_key=True, column_name="colour_id")
    name = CharField(50)
    comment = CharField(50, null=True)


class Individual(BaseModel):
    """
    Table for individual animals.

    The sex is an enum with the values 'male', 'female', and 'eunuch'.
    """

    id = AutoField(primary_key=True, column_name="individual_id")
    herd = ForeignKeyField(Herd)
    name = CharField(50, null=True)
    certificate = CharField(20, null=True)
    number = CharField(20)
    sex = CharField(15, null=True)
    birth_date = DateField(null=True)
    mother = ForeignKeyField("self", null=True)
    father = ForeignKeyField("self", null=True)
    colour = ForeignKeyField(Colour, null=True)
    colour_note = CharField(100, null=True)
    death_date = DateField(null=True)
    death_note = CharField(50, null=True)
    litter = IntegerField(null=True)
    notes = CharField(100, null=True)

    def as_dict(self):
        """
        Returns the objects key/value pair as a dictionary, including data from
        the weight, colour, and bodyfat tables.
        """
        data = super().as_dict()
        data["herd"] = {"id": self.herd.id, "name": self.herd.herd_name}
        data["mother"] = (
            {"id": self.mother.id, "name": self.mother.name} if self.mother else None
        )
        data["father"] = (
            {"id": self.father.id, "name": self.father.name} if self.father else None
        )
        data["colour"] = self.colour.name if self.colour else None
        data["weights"] = [
            {"weight": w.weight, "date": w.weight_date} for w in self.weight_set
        ]  # pylint: disable=no-member
        data["bodyfat"] = [
            {"bodyfat": b.bodyfat, "date": b.bodyfat_date} for b in self.bodyfat_set
        ]  # pylint: disable=no-member
        data["herd_tracking"] = [
            {
                "herd_id": h.herd.id,
                "herd": h.herd.herd_name,
                "date": h.herd_tracking_date.strftime("%Y-%m-%d")
                if h.herd_tracking_date
                else None,
            }
            for h in self.herdtracking_set  # pylint: disable=no-member
        ]

        return data

    def list_info(self):
        """
        Returns the information that is to be viewed in the main individuals
        table.
        """
        data = super().as_dict()
        # data['herd'] = {'id': self.herd.id, 'name':self.herd.herd_name}
        # data['mother'] = {'id': self.mother.id, 'name': self.mother.name} \
        #     if self.mother else None
        # data['father'] = {'id': self.father.id, 'name': self.father.name} \
        #     if self.father else None
        # data['colour'] = self.colour.name if self.colour else None
        return data

    def short_info(self):
        """
        Returns a dictionary with a subset of fields so that all data doesn't
        have to be sent when rendering tables.
        Included fields.
            - id
            - name
        """
        return {"id": self.id, "name": self.name, "number": self.number}

    class Meta:  # pylint: disable=too-few-public-methods
        """
        Add a unique index to number+genebank
        """

        indexes = ((("number", "herd"), True),)


class Weight(BaseModel):
    """
    Table for tracking animal weights.
    """

    id = AutoField(primary_key=True, column_name="weight_id")
    individual = ForeignKeyField(Individual)
    weight = FloatField()
    weight_date = DateField()


class Bodyfat(BaseModel):
    """
    Table for keeping track of animal body fat types.
    The available types are: 'low', 'normal', and 'high'
    """

    id = AutoField(primary_key=True, column_name="bodyfat_id")
    individual = ForeignKeyField(Individual)
    bodyfat = CharField(6, null=True)
    bodyfat_date = DateField()


class HerdTracking(BaseModel):
    """
    The herd_tracking table represents documented instances of an
    individual belonging to a particular herd.  It connects the two
    tables individual and herd in a N:M fashion.
    """

    id = AutoField(primary_key=True, column_name="herd_tracking_id")
    herd = ForeignKeyField(Herd)
    individual = ForeignKeyField(Individual)
    herd_tracking_date = DateField()

    class Meta:  # pylint: disable=too-few-public-methods
        """
        The Meta class is read automatically for Model information, and is used
        here to set the table name, as the table name is in snake case, which
        didn't fit the camel case class names.
        """

        table_name = "herd_tracking"


class User(BaseModel, UserMixin):
    """
    Table keeping track of system users.
    """

    id = AutoField(primary_key=True, column_name="user_id")
    email = TextField()
    uuid = UUIDField()
    password_hash = CharField(128)
    validated = BooleanField(default=False)
    _privileges = TextField(column_name="privileges", default="[]")

    @property
    def privileges(self):
        """
        Wrapper property to convert a json text string to a python object.
        The privileges are a list of roles, formatted as:
        [
            {'level': 'admin'} |
            {'level': 'specialist' | 'manager', 'genebank': id} |
            {'level': 'owner', 'herd': id}
        ]
        """
        try:
            return json.loads(self._privileges)
        except json.JSONDecodeError:
            logging.error("Couldn't load user privileges. Defaulting to None")
            return []

    @privileges.setter
    def privileges(self, value):
        """
        Set the _privileges field to a json string from a python object.
        """
        try:
            self._privileges = json.dumps(value)
        except json.JSONDecodeError:
            logging.error("Couldn't encode '%s' as json string", value)

    @privileges.deleter
    def privileges(self):
        """
        Resets the _privilege field to a list of empty roles.
        """
        self._privileges = json.dumps([])

    def add_role(self, level, target_id=None):
        """
        Add `level` with `target_id` to the user privilege list. Allowed
        level/target_id combinations are:
            - level: admin, (no target)
            - level: specialist, genebank: target_id
            - level: manager, genebank: target_id
            - level: owner, herd: target_id
        """

        privs = self.privileges
        if level not in ["admin", "specialist", "manager", "owner"]:
            logging.error("Unknown role level %s", level)
            return
        role = {"level": level}
        if level in ["specialist", "manager"]:
            role["genebank"] = target_id
        elif level == "owner":
            role["herd"] = target_id
        privs += [role]
        self.privileges = privs
        self.save()

    def has_role(self, level, target_id=None):
        """
        Check if role `level` with target `target_id` is in the user privilege
        list. Returns `True` or `False`.

        Allowed level/target_id combinations are:
            - level: admin, (no target)
            - level: specialist, genebank: target_id
            - level: manager, genebank: target_id
            - level: owner, herd: target_id
        """
        for role in self.privileges:
            if role["level"] == level:
                if level == "admin":
                    return True
                if level in ["specialist", "manager"] and target_id == role["genebank"]:
                    return True
                if level == "owner" and target_id == role["herd"]:
                    return True
        return False

    def remove_role(self, level, target_id=None):
        """
        Check if role `level` with target `target_id` is in the user privilege
        list, and remove it if it is present.

        Allowed level/target_id combinations are:
            - level: admin, (no target)
            - level: specialist, genebank: target_id
            - level: manager, genebank: target_id
            - level: owner, herd: target_id
        """
        new_privs = []
        for role in self.privileges:
            if role["level"] == level:
                if level == "admin":
                    continue
                if level in ["specialist", "manager"] and target_id == role["genebank"]:
                    continue
                if level == "owner" and target_id == role["herd"]:
                    continue
            new_privs += [role]
        self.privileges = new_privs
        self.save()

    @property
    def is_admin(self):
        """
        Returns `True` if the admin permission is in the user privileges, false
        otherwise.
        """
        return "admin" in [p["level"] for p in self.privileges]

    @property
    def is_manager(self):
        """
        Returns a list of id's of the genebanks that the user is manager of, or
        `None`.
        """
        genebanks = []
        for role in self.privileges:
            if role["level"] == "manager":
                genebanks += [role["genebank"]]
        return genebanks or None

    @property
    def is_owner(self):
        """
        Returns a list of id's of the herds that the user is owner of, or
        `None`.
        """
        herds = []
        for role in self.privileges:
            if role["level"] == "owner":
                herds += [role["herd"]]
        return herds or None

    @property
    def accessible_genebanks(self):
        """
        Returns a list of all genebank id's that the user has access to.
        """
        if self.is_admin:
            return [g.id for g in Genebank(database=DATABASE).select()]
        has_access = []
        for role in self.privileges:
            if role["level"] in ["specialist", "manager"]:
                has_access += [role["genebank"]]
            elif role["level"] == "owner":
                herd = Herd.get(role["herd"])
                has_access += [herd.genebank.id]
        return has_access

    def frontend_data(self):
        """
        Returns the information that is needed in the frontend.
        """
<<<<<<< HEAD
        return {'email': self.email,
                'validated': self.validated if self.validated else False,
                'is_admin': self.is_admin,
                'is_manager': self.is_manager,
                'is_owner': self.is_owner
                }
=======
        return {
            "email": self.email,
            "validated": self.validated if self.validated else False,
            "is_admin": self.is_admin,
            "is_manager": self.is_manager,
            "is_owner": self.is_owner,
        }
>>>>>>> a4483b40

    def get_genebanks(self):
        """
        Returns a list of all genebanks that the user has access to.
        """
        query = Genebank(database=DATABASE).select()

        if not self.is_admin:
            query = query.where(Genebank.id.in_(self.accessible_genebanks))

        # Using a list comprehension here will turn the iterator into a list
        return [g for g in query.execute()]  # pylint: disable=unnecessary-comprehension

    def get_genebank(self, genebank_id):
        """
        Returns all information for the given genebank that the user has access
        to, returning `None` if the user doesn't have genebank access.
        """
        if genebank_id not in self.accessible_genebanks:
            return None

        try:
            genebank = Genebank.get(genebank_id)
        except DoesNotExist:
            return None

        # No limit to viewing herds at this point. If you can view the genebank
        # you can view all the herds.
        herds = genebank.get_herds(user=self)
        genebank = genebank.as_dict()
        genebank["herds"] = herds
        return genebank

    class Meta:  # pylint: disable=too-few-public-methods
        """
        The Meta class is read automatically for Model information, and is used
        here to set the table name, as 'User' is a clearer system user name than
        the table name 'hbuser.
        """

        table_name = "hbuser"


class Authenticators(BaseModel):
    """
    Authentication information for a user.
    """

    id = AutoField(primary_key=True, column_name="auth_id")
    user = ForeignKeyField(User)
    auth = CharField(9)
    auth_data = TextField(null=True)


MODELS = [
    Genebank,
    Herd,
    Colour,
    Individual,
    Weight,
    Bodyfat,
    HerdTracking,
    User,
    Authenticators,
]


def insert_data(filename="default_data.json"):
    """
    Takes a json file, `filename`, and inserts the data into the database. If
    the data contains id values, the data will be updated if already in the
    database.

    The json data should be formatted like:
    ```
    {
        "<table name>": [
            {
                "key-1": "value",
                "key-2": "value",
                "key-3": null,
                [... more key, value pairs]
            },
            [... more data rows]
        ],
        [... more table names with data lists]
    }
    ```
    """
    infile = open(filename)
    data = json.load(infile)
    infile.close()

    for table, values in data.items():
        if table not in [m.__name__ for m in MODELS]:
            logging.error("Unknown data table '%s' in file '%s'", table, filename)
            continue
        model = [m for m in MODELS if m.__name__ == table][0]
        logging.info("Inserting %s data from %s", model.__name__, filename)
        # insert one-by-one so that we can upsert
        for value in values:
            model(DATABASE).get_or_create(**value)
    DATABASE.commit()


def init():
    """
    Initializes all tables in the database, if they're not already available.
    """
    for model in MODELS:
        if not model.table_exists():
            logging.info("Creating database table %s", model.__name__)
            model.create_table()

    logging.info("Inserting default data")
    insert_data("default_data.json")


def verify(try_init=True):
    """
    Initialize the database, verify the tables in the database, and verify that
    we can select on each table.
    """
    all_ok = True
    for model in MODELS:
        if model.table_exists():
            model(database=DATABASE).select().execute()
        else:
            all_ok = False
            break

    if not all_ok and try_init:
        logging.warning("Database has problems. Attempting re-initialization.")
        init()
        return verify(False)

    return all_ok<|MERGE_RESOLUTION|>--- conflicted
+++ resolved
@@ -614,22 +614,15 @@
         """
         Returns the information that is needed in the frontend.
         """
-<<<<<<< HEAD
-        return {'email': self.email,
-                'validated': self.validated if self.validated else False,
-                'is_admin': self.is_admin,
-                'is_manager': self.is_manager,
-                'is_owner': self.is_owner
-                }
-=======
+
         return {
             "email": self.email,
             "validated": self.validated if self.validated else False,
             "is_admin": self.is_admin,
             "is_manager": self.is_manager,
-            "is_owner": self.is_owner,
+            "is_owner": self.is_owner
         }
->>>>>>> a4483b40
+
 
     def get_genebanks(self):
         """
