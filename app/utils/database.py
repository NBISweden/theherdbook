--- conflicted
+++ resolved
@@ -69,10 +69,9 @@
 
     DATABASE_MIGRATOR = PostgresqlMigrator(DATABASE)
 
-<<<<<<< HEAD
     if is_connected():
         check_migrations()
-=======
+
 
 if "pytest" in sys.modules or "unittest" in sys.modules:
     logging.info("No settings for databse, using test database")
@@ -88,7 +87,6 @@
         settings.postgres.password,
     )
 
->>>>>>> 5f47eb50
 
 def connect():
     """
@@ -1216,14 +1214,6 @@
             "Calling %s to migrate from %s to %s", call, current_version, next_version
         )
 
-<<<<<<< HEAD
-=======
-        print(
-            "Calling %s to migrate from %s to %s"
-            % (call, current_version, next_version)
-        )
-
->>>>>>> 5f47eb50
         globals()[call]()
         current_version = SchemaHistory.select(  # pylint: disable=E1120
             fn.MAX(SchemaHistory.version)
