--- conflicted
+++ resolved
@@ -12,13 +12,9 @@
     (header, *data) = csv_list
     csv_dict = {}
     for idx, row in enumerate(data):
-<<<<<<< HEAD
-        csv_dict[header[idx]] = dict(zip(header, map(float, row)))
-=======
         csv_dict[header[idx]] = {
             key: value for key, value in zip(header, map(float, row))
         }
->>>>>>> 5f47eb50
     return csv_dict
 
 
