import React from "react";

import { Button, InputAdornment, TextField, Tooltip } from "@material-ui/core";
import {
  MuiPickersUtilsProvider,
  KeyboardDatePicker,
} from "@material-ui/pickers";
import { Autocomplete } from "@material-ui/lab";
import DateFnsUtils from "@date-io/date-fns";
import sv from "date-fns/locale/sv";

import { useDataContext } from "@app/data_context";
import InfoOutlinedIcon from "@material-ui/icons/InfoOutlined";
import {
  dateFormat,
  Genebank,
  herdLabel,
  inputVariant,
  Individual,
  LimitedHerd,
  OptionType,
} from "@app/data_context_global";
import { get } from "./communication";
import { useUserContext } from "./user_context";
import { BreedingDialog } from "./breeding_dialog";
import { CertAutocomplete } from "./cert_autocomplete";

export enum FormAction {
  AddIndividual = "addIndividual",
  handleCertificate = "handleCertificate",
  editIndividual = "editIndividual",
}

export function IndividualForm({
  genebank,
  individual,
  onUpdateIndividual,
  formAction,
  colorKey,
  numberError,
  colorError,
  sexError,
  birthDateError,
  litterError,
  litterError6w,
}: {
  genebank: Genebank;
  individual: Individual;
  onUpdateIndividual: any;
  formAction: FormAction;
  colorKey?: number;
  numberError: boolean;
  colorError: boolean;
  sexError: boolean;
  birthDateError: boolean;
  litterError: boolean;
  litterError6w: boolean;
}) {
  const [herdOptions, setHerdOptions] = React.useState([] as OptionType[]);
  const [openBreedDialog, setBreedDiOpen] = React.useState(false);
  const { colors } = useDataContext();
  const { user } = useUserContext();
  const [isIndNull, setIndNull] = React.useState(true);

  // returns true if you are an admin or the manager of the genebank the individual belongs to
  const canManage: boolean = React.useMemo(() => {
    if (user?.is_admin) {
      return true;
    } else {
      if (!!genebank?.id) {
        return user?.is_manager?.includes(genebank?.id);
      } else {
        return user?.is_manager?.includes(genebank);
      }
    }
  }, [user, individual, genebank]);

  const canEditBreeding: boolean = React.useMemo(() => {
    return user?.canEdit(individual?.origin_herd?.herd);
  }, [user, individual]);

  const colorOptions: OptionType[] = React.useMemo(() => {
    if (
      individual &&
      colors &&
      Object.keys(colors).includes(individual.genebank)
    ) {
      return colors[individual.genebank].map((c) => {
        return {
          id: c.id,
          comment: c.comment,
          value: c.name,
          label: `${c.id} - ${c.name}`,
        };
      });
    }
    return [];
  }, [colors, individual]);

  React.useEffect(() => {
    const getParents = async () => {
      let mother;

      if (individual.mother?.number && formAction == FormAction.AddIndividual) {
        mother = await get(`/api/individual/${individual.mother?.number}`);
        if (!mother) {
          return;
        }
        let herds = mother.herd_tracking;
        individual.origin_herd = mother.herd;
        //individual.number = mother.herd.herd + "-";
        setIndNull(false);
        if (herds.length > 0) {
          const herdOptions: OptionType[] = herds.map((h: LimitedHerd) => {
            return { value: h, label: herdLabel(h) };
          });
          herdOptions.filter(
            (item, index) => herdOptions.indexOf(item) === index
          );
          //Filter unika herds from herd_tracking
          let unique = [
            ...new Map(
              herdOptions.map((item) => [item["label"], item])
            ).values(),
          ];
          setHerdOptions(unique);
          return;
        } else {
          return [];
        }
      }
    };
    getParents();
  }, [individual.mother?.number]);

  const sexOptions = [
    { value: "female", label: "Hona" },
    { value: "male", label: "Hane" },
    { value: "unknown", label: "Okänd" },
  ];

  const photoOptions = [
    { value: "no", label: "Nej" },
    { value: "yes", label: "Ja" },
  ]; //should be boolean but doesn't work together with the OptionType
  // also decide how this should be stored in the backend

  return (
    <>
      <div className="individualForm">
        <MuiPickersUtilsProvider utils={DateFnsUtils} locale={sv}>
          <div className="flexRowOrColumn">
            <div className="formPane">
              {formAction == FormAction.editIndividual ? ( // jscpd:ignore-start
                <>
                  <div className="titleText">Redigera Individ</div>
                  <div
                    className={
                      !canManage && individual?.is_registered
                        ? "adminPane"
                        : "whitePane"
                    }
                  >
                    <div className="flexRow">
                      {!canManage && individual?.is_registered ? (
                        <div className="paneTitle">
                          Kan endast ändras av genbanksansvarig
                        </div>
                      ) : (
                        <></>
                      )}
                      <TextField
                        disabled={!canManage && individual?.is_registered}
                        required
                        error={numberError}
                        label="Individnummer"
                        className="control controlWidth"
                        variant={inputVariant}
                        value={individual.number ?? ""}
                        inputProps={{ className: "data-hj-allow" }}
                        onChange={(event) => {
                          onUpdateIndividual(
                            "number",
                            event.currentTarget.value
                          );
                        }}
                      />
                    </div>
                    <div className="flexRow">
                      <CertAutocomplete
                        individual={individual}
                        canManage={canManage}
                        updateIndividual={onUpdateIndividual}
                        edit={individual?.is_registered}
                      />
                    </div>
                  </div>
                </>
              ) : (
                <></>
              )}
              {formAction == FormAction.handleCertificate ? (
                <div className={!canManage ? "adminPane" : "whitePane"}>
                  <div className="flexRow">
                    {!canManage ? (
                      <div className="paneTitle">
                        Kan endast ändras av genbanksansvarig
                      </div>
                    ) : (
                      <></>
                    )}

                    <TextField
                      disabled={!canManage}
                      required
                      error={numberError}
                      label="Individnummer"
                      className="control"
                      variant={inputVariant}
                      value={individual.number ?? ""}
                      inputProps={{ className: "data-hj-allow" }}
                      onChange={(event) => {
                        onUpdateIndividual("number", event.currentTarget.value);
                      }}
                    />
                  </div>
                  {individual.digital_certificate ? (
                    <p className="certNumber">
                      Intygsnummer: {individual.digital_certificate}
                    </p>
                  ) : (
                    <></>
                  )}
                </div>
              ) : (
                <></>
              )}
              <>
                {formAction == FormAction.AddIndividual ? ( // jscpd:ignore-start
                  <>
                    <div className="flexRow">
                      <Tooltip title="Ursprungsbesättning är alltid den besättning som modern befinner sig i. Är detta fel måste modern först säljas till rätt besättning">
                        <Autocomplete
                          options={herdOptions}
                          disabled={!canManage}
                          noOptionsText={"Välj härstamningen först"}
                          getOptionLabel={(option: OptionType) => option.label}
                          className="wideControlInd"
                          value={
                            herdOptions.find(
                              (option) =>
                                option.value.herd ==
                                individual.origin_herd?.herd
                            ) ?? null
                          }
                          onChange={(event, value) =>
                            onUpdateIndividual("origin_herd", value?.value)
                          }
                          renderInput={(params) => (
                            <TextField
                              {...params}
                              label="Ursprungsbesättning "
                              variant={inputVariant}
                              margin="normal"
                              InputProps={{
                                ...params.InputProps,
                                classes: {
                                  input: "data-hj-allow",
                                },
                              }}
                            />
                          )}
                        />
                      </Tooltip>
                    </div>
                    <div className="flexRow">
                      <KeyboardDatePicker
                        required
                        error={birthDateError}
                        autoOk
                        variant="inline"
                        className="control controlWidth"
                        inputVariant={inputVariant}
                        label="Födelsedatum"
                        format={dateFormat}
                        value={individual.birth_date ?? null}
                        InputProps={{
                          classes: {
                            input: "data-hj-allow",
                          },
                        }}
                        InputLabelProps={{
                          shrink: true,
                        }}
                        onChange={(date, value) => {
                          !isNaN(date) &&
                            onUpdateIndividual("birth_date", value);
                        }}
                      />
<<<<<<< HEAD
                      <Tooltip title="Du kommer här få ett förslag på kull- och individnummer. Nummret kommer bara vara korrekt om du registrerar alla kaniner och kullar i kronologisk ordning.">
                        <TextField
                          required
                          error={numberError}
                          disabled={isIndNull || individual?.number == null}
                          label="Individnummer"
                          className="control controlWidth"
                          variant={inputVariant}
                          value={
                            (individual.number?.split(/-\d{0,2}/)[1] ??
                              individual.number) ||
                            ""
                          }
                          InputProps={{
                            startAdornment: (
                              <InputAdornment position="start">
                                {individual?.number
                                  ? `${
                                      individual.number?.match(
                                        /([G-M]\d+|[G-M]X1)-\d{0,2}/
                                      )[0]
                                    }`
                                  : `${
                                      individual.genebank
                                        ? individual.genebank[0]
                                        : "X"
                                    }XXX-XX`}
                              </InputAdornment>
                            ),
                          }}
                          onChange={(event) => {
                            onUpdateIndividual(
                              "number",
                              `${
                                individual.number?.match(
                                  /([G-M]\d+|[G-M]X1)-\d{0,2}/
                                )[0]
                              }${event.currentTarget.value}`
                            );
                          }}
                        />
                      </Tooltip>
=======
                      <TextField
                        required
                        error={numberError}
                        disabled={isIndNull}
                        label="Individnummer"
                        className="control controlWidth"
                        variant={inputVariant}
                        value={
                          (individual.number?.split(/-\d{0,2}/)[1] ??
                            individual.number) ||
                          ""
                        }
                        InputProps={{
                          classes: {
                            input: "data-hj-allow",
                          },
                          startAdornment: (
                            <InputAdornment position="start">
                              {individual?.number
                                ? `${
                                    individual.number?.match(
                                      /([G-M]\d+|[G-M]X1)-\d{0,2}/
                                    )[0]
                                  }`
                                : `${
                                    individual.genebank
                                      ? individual.genebank[0]
                                      : "X"
                                  }XXX-XX`}
                            </InputAdornment>
                          ),
                        }}
                        onChange={(event) => {
                          onUpdateIndividual(
                            "number",
                            `${
                              individual.number?.match(
                                /([G-M]\d+|[G-M]X1)-\d{0,2}/
                              )[0]
                            }${event.currentTarget.value}`
                          );
                        }}
                      />
>>>>>>> 7eb9327c
                    </div>{" "}
                    <div className="flexRow">
                      <CertAutocomplete
                        individual={individual}
                        canManage={canManage}
                        updateIndividual={onUpdateIndividual}
                        edit={false}
                      />
                    </div>
                  </>
                ) : formAction == FormAction.editIndividual ? ( // jscpd:ignore-start
                  <div className="flexRow">
                    <TextField
                      disabled={
                        formAction == FormAction.handleCertificate ||
                        formAction == FormAction.editIndividual
                      }
                      variant={inputVariant}
                      className="control controlWidth"
                      label="Födelsedatum"
                      value={individual.birth_date ?? null}
                      inputProps={{ className: "data-hj-allow" }}
                    />

                    <BreedingDialog
                      breed_id={individual.breeding}
                      open={openBreedDialog}
                      close={() => setBreedDiOpen(false)}
                      individual={individual}
                      onUpdateIndividual={onUpdateIndividual}
                    />
                    {!canEditBreeding ? (
                      <div className="controlWidth">
                        Kan endast ändras av genbanksansvarig eller ägare av
                        ursprungsbesättning
                      </div>
                    ) : (
                      <div className="flexRow">
                        <Tooltip
                          title="Är datumet fel för hela kullen vänligen ändra i själva parningstillfället"
                          placement="right"
                          arrow
                        >
                          <InfoOutlinedIcon />
                        </Tooltip>
                        <Button
                          className="control editButton"
                          disabled={!canEditBreeding}
                          variant="outlined"
                          color="primary"
                          onClick={() => {
                            setBreedDiOpen(true);
                          }}
                        >
                          Redigera föräldrar
                        </Button>
                      </div>
                    )}
                  </div>
                ) : (
                  <></>
                )}
              </>
              <div className="flexRow">
                <TextField
                  label="Namn"
                  className="control controlWidth"
                  variant={inputVariant}
                  value={individual.name ?? ""}
                  inputProps={{ className: "data-hj-allow" }}
                  onChange={(event) => {
                    onUpdateIndividual("name", event.currentTarget.value);
                  }}
                />
                <Autocomplete
                  options={sexOptions ?? []}
                  className="controlWidth"
                  value={
                    sexOptions.find(
                      (option) => option.value == individual.sex
                    ) ?? sexOptions[sexOptions.length - 1]
                  }
                  getOptionLabel={(option: OptionType) => option.label}
                  renderInput={(params) => (
                    <TextField
                      {...params}
                      label="Kön"
                      className="control"
                      variant={inputVariant}
                      margin="normal"
                      required
                      error={sexError}
                      InputProps={{
                        ...params.InputProps,
                        classes: {
                          input: "data-hj-allow",
                        },
                      }}
                    />
                  )}
                  onChange={(event: any, newValue: OptionType | null) => {
                    onUpdateIndividual("sex", newValue?.value ?? "");
                  }}
                />
              </div>
              {formAction != FormAction.editIndividual ? ( // jscpd:ignore-start
                <div className="flexRow">
                  <TextField
                    required
                    error={litterError}
                    label="Antal födda i kullen"
                    className="control controlWidth"
                    variant={inputVariant}
                    value={individual.litter_size ?? ""}
                    type="number"
                    inputProps={{ className: "data-hj-allow" }}
                    onChange={(event) => {
                      onUpdateIndividual(
                        "litter_size",
                        +event.currentTarget.value
                      );
                    }}
                  />
                  <TextField
                    required
                    error={litterError6w}
                    label="Levande i kullen efter 6v"
                    className="control controlWidth"
                    variant={inputVariant}
                    value={individual.litter_size6w ?? ""}
                    type="number"
                    inputProps={{ className: "data-hj-allow" }}
                    onChange={(event) => {
                      onUpdateIndividual(
                        "litter_size6w",
                        +event.currentTarget.value
                      );
                    }}
                  />
                </div>
              ) : (
                <></>
              )}
              <div className="flexRow">
                <Autocomplete
                  key={colorKey}
                  className="controlWidth"
                  options={colorOptions ?? []}
                  value={
                    colorOptions.find(
                      (option) => option.value == individual.color
                    ) ?? null
                  }
                  getOptionLabel={(option: OptionType) => option.label}
                  renderOption={(option) => {
                    return (
                      <div>
                        <strong>{`${option.id} - ${option.value}`}</strong>
                        <li>{`${option.comment}`}</li>
                      </div>
                    );
                  }}
                  renderInput={(params) => (
                    <TextField
                      {...params}
                      label="Färg"
                      className="control"
                      variant={inputVariant}
                      margin="normal"
                      required
                      error={colorError}
                      InputProps={{
                        ...params.InputProps,
                        classes: {
                          input: "data-hj-allow",
                        },
                      }}
                    />
                  )}
                  onChange={(event: any, newValue: OptionType | null) => {
                    onUpdateIndividual("color", newValue?.value ?? "");
                  }}
                />
                <TextField
                  label="Färganteckning"
                  className="control controlWidth"
                  variant={inputVariant}
                  value={individual.color_note ?? ""}
                  inputProps={{ className: "data-hj-allow" }}
                  onChange={(event) => {
                    onUpdateIndividual("color_note", event.currentTarget.value);
                  }}
                />
                <TextField
                  label="Färg på buken"
                  className="control controlWidth"
                  variant={inputVariant}
                  value={individual.belly_color ?? ""}
                  inputProps={{ className: "data-hj-allow" }}
                  onChange={(event) => {
                    onUpdateIndividual(
                      "belly_color",
                      event.currentTarget.value
                    );
                  }}
                />
              </div>
              <div className="flexRow">
                <a
                  href={
                    "https://drive.google.com/file/d/18oKM3eZWVGirFyMf8OHkysKG0n5LSRw4/view?usp=sharing"
                  }
                  target={"blank"}
                >
                  {" "}
                  Utförligare färgbeskrivningar finns i Föreningen
                  Gotlandskaninens Färgatlas, version 2022.
                </a>
              </div>
              <div className="flexRow">
                <TextField
                  label="Ögonfärg"
                  className="control controlWidth"
                  variant={inputVariant}
                  value={individual.eye_color ?? ""}
                  inputProps={{ className: "data-hj-allow" }}
                  onChange={(event) => {
                    onUpdateIndividual("eye_color", event.currentTarget.value);
                  }}
                />
                <TextField
                  label="Klofärg(er)"
                  className="control controlWidth"
                  variant={inputVariant}
                  value={individual.claw_color ?? ""}
                  inputProps={{ className: "data-hj-allow" }}
                  onChange={(event) => {
                    onUpdateIndividual("claw_color", event.currentTarget.value);
                  }}
                />
                <Autocomplete
                  options={photoOptions ?? []}
                  className="controlWidth"
                  getOptionLabel={(option: OptionType) => option.label}
                  renderInput={(params) => (
                    <TextField
                      {...params}
                      label="Foto finns"
                      className="control"
                      variant={inputVariant}
                      margin="normal"
                      InputProps={{
                        ...params.InputProps,
                        classes: {
                          input: "data-hj-allow",
                        },
                      }}
                    />
                  )}
                />
              </div>
              <div className="flexRow">
                <TextField
                  label="Avvikande hårlag"
                  variant={inputVariant}
                  className="wideControlInd"
                  multiline
                  rows={1}
                  value={individual.hair_notes ?? ""}
                  inputProps={{ className: "data-hj-allow" }}
                  onChange={(event) => {
                    onUpdateIndividual("hair_notes", event.currentTarget.value);
                  }}
                />
              </div>
              <div className="flexRow">
                <TextField
                  label="Anteckningar"
                  variant={inputVariant}
                  className="wideControlInd"
                  multiline
                  rows={4}
                  value={individual.notes ?? ""}
                  inputProps={{ className: "data-hj-allow" }}
                  onChange={(event) => {
                    onUpdateIndividual("notes", event.currentTarget.value);
                  }}
                />
              </div>
            </div>
          </div>
        </MuiPickersUtilsProvider>
      </div>
    </>
  );
}<|MERGE_RESOLUTION|>--- conflicted
+++ resolved
@@ -297,7 +297,6 @@
                             onUpdateIndividual("birth_date", value);
                         }}
                       />
-<<<<<<< HEAD
                       <Tooltip title="Du kommer här få ett förslag på kull- och individnummer. Nummret kommer bara vara korrekt om du registrerar alla kaniner och kullar i kronologisk ordning.">
                         <TextField
                           required
@@ -312,6 +311,9 @@
                             ""
                           }
                           InputProps={{
+                             classes: {
+                               input: "data-hj-allow",
+                            },
                             startAdornment: (
                               <InputAdornment position="start">
                                 {individual?.number
@@ -340,51 +342,6 @@
                           }}
                         />
                       </Tooltip>
-=======
-                      <TextField
-                        required
-                        error={numberError}
-                        disabled={isIndNull}
-                        label="Individnummer"
-                        className="control controlWidth"
-                        variant={inputVariant}
-                        value={
-                          (individual.number?.split(/-\d{0,2}/)[1] ??
-                            individual.number) ||
-                          ""
-                        }
-                        InputProps={{
-                          classes: {
-                            input: "data-hj-allow",
-                          },
-                          startAdornment: (
-                            <InputAdornment position="start">
-                              {individual?.number
-                                ? `${
-                                    individual.number?.match(
-                                      /([G-M]\d+|[G-M]X1)-\d{0,2}/
-                                    )[0]
-                                  }`
-                                : `${
-                                    individual.genebank
-                                      ? individual.genebank[0]
-                                      : "X"
-                                  }XXX-XX`}
-                            </InputAdornment>
-                          ),
-                        }}
-                        onChange={(event) => {
-                          onUpdateIndividual(
-                            "number",
-                            `${
-                              individual.number?.match(
-                                /([G-M]\d+|[G-M]X1)-\d{0,2}/
-                              )[0]
-                            }${event.currentTarget.value}`
-                          );
-                        }}
-                      />
->>>>>>> 7eb9327c
                     </div>{" "}
                     <div className="flexRow">
                       <CertAutocomplete
