import React from "react";

import {
  Button,
  InputAdornment,
  TextField,
  Tooltip,
  Typography,
} from "@material-ui/core";
import {
  MuiPickersUtilsProvider,
  KeyboardDatePicker,
} from "@material-ui/pickers";
import { Autocomplete } from "@material-ui/lab";
import DateFnsUtils from "@date-io/date-fns";
import sv from "date-fns/locale/sv";

import { useDataContext } from "@app/data_context";
import InfoOutlinedIcon from "@material-ui/icons/InfoOutlined";
import {
  dateFormat,
  Genebank,
  inputVariant,
  Individual,
  OptionType,
} from "@app/data_context_global";

import { useUserContext } from "./user_context";
import { BreedingDialog } from "./breeding_dialog";
import { CertAutocomplete } from "./cert_autocomplete";

export enum FormAction {
  AddIndividual = "addIndividual",
  handleCertificate = "handleCertificate",
  editIndividual = "editIndividual",
}

export function IndividualForm({
  genebank,
  individual,
  onUpdateIndividual,
  formAction,
  colorKey,
  numberError,
  colorError,
  sexError,
  birthDateError,
  litterError,
  litterError6w,
  intygError,
  herdOptions,
}: {
  genebank?: Genebank;
  individual: Individual;
  onUpdateIndividual: any;
  formAction: FormAction;
  colorKey?: number;
  numberError: boolean;
  colorError: boolean;
  sexError: boolean;
  birthDateError: boolean;
  litterError: boolean;
  litterError6w: boolean;
  intygError: boolean;
  herdOptions: OptionType[];
}) {
  const [openBreedDialog, setBreedDiOpen] = React.useState(false);
  const { colors } = useDataContext();
  const { user } = useUserContext();

  // returns true if you are an admin or the manager of the genebank the individual belongs to
  const canManage: boolean = React.useMemo(() => {
    if (user?.is_admin) {
      return true;
    } else {
      if (!!genebank?.id) {
        return user?.is_manager?.includes(genebank?.id);
      } else {
        return user?.is_manager?.includes(genebank);
      }
    }
  }, [user, individual, genebank]);

  const colorOptions: OptionType[] = React.useMemo(() => {
    if (genebank && colors && Object.keys(colors).includes(genebank.name)) {
      return colors[genebank.name].map((c) => {
        return returnColorData(c);
      });
    } else if (
      individual &&
      colors &&
      Object.keys(colors).includes(individual?.genebank)
    ) {
      return colors[individual.genebank].map((c) => {
        return returnColorData(c);
      });
    }
    return [];
  }, [colors, genebank]);

  const sexOptions = [
    { value: "female", label: "Hona" },
    { value: "male", label: "Hane" },
    { value: "unknown", label: "Okänd" },
  ];

  const photoOptions = [
    { value: false, label: "Nej" },
    { value: true, label: "Ja" },
  ];

  return (
    <>
      <div className="individualForm">
        <MuiPickersUtilsProvider utils={DateFnsUtils} locale={sv}>
          <div className="flexRowOrColumn">
            <div className="formPane">
              {formAction == FormAction.editIndividual ? ( // jscpd:ignore-start
                <>
                  <div className="titleText">Redigera Individ</div>
                  <div
                    className={
                      !canManage && individual?.is_registered
                        ? "adminPane"
                        : "whitePane"
                    }
                  >
                    <div className="flexRow">
                      {!canManage && individual?.is_registered ? (
                        <div className="paneTitle">
                          Kan endast ändras av genbanksansvarig
                        </div>
                      ) : (
                        <></>
                      )}
<<<<<<< HEAD
                      {originHerdForm(!canManage, "control controlWidth")}
                      {indNumberForm(!canManage && individual?.is_registered)}
=======
                      <TextField
                        disabled={!canManage && individual?.is_registered}
                        required
                        error={numberError}
                        label="Individnummer"
                        className="control controlWidth"
                        variant={inputVariant}
                        value={individual.number ?? ""}
                        inputProps={{ className: "data-hj-allow" }}
                        onChange={(event) => {
                          onUpdateIndividual(
                            "number",
                            event.currentTarget.value
                          );
                        }}
                      />
>>>>>>> 797e63cc
                    </div>
                    <div className="flexRow">
                      <CertAutocomplete
                        individual={individual}
                        canManage={canManage}
                        intygError={intygError}
                        updateIndividual={onUpdateIndividual}
                        edit={individual?.is_registered}
                      />
                    </div>
                  </div>
                </>
              ) : (
                <></>
              )}
              {formAction == FormAction.handleCertificate ? (
                <div className={!canManage ? "adminPane" : "whitePane"}>
                  <div className="flexRow">
                    {!canManage ? (
                      <div className="paneTitle">
                        Kan endast ändras av genbanksansvarig
                      </div>
                    ) : (
                      <></>
                    )}
<<<<<<< HEAD
                    <Tooltip
                      arrow
                      title={
                        <React.Fragment>
                          <Typography>
                            Är nummret fel vänligen ändra i redigera individ.
                          </Typography>
                        </React.Fragment>
                      }
                    >
                      <TextField
                        disabled={true}
                        required
                        error={numberError}
                        label="Individnummer"
                        className="control"
                        variant={inputVariant}
                        value={individual.number ?? ""}
                        onChange={(event) => {
                          onUpdateIndividual(
                            "number",
                            event.currentTarget.value
                          );
                        }}
                      />
                    </Tooltip>
=======

                    <TextField
                      disabled={!canManage}
                      required
                      error={numberError}
                      label="Individnummer"
                      className="control"
                      variant={inputVariant}
                      value={individual.number ?? ""}
                      inputProps={{ className: "data-hj-allow" }}
                      onChange={(event) => {
                        onUpdateIndividual("number", event.currentTarget.value);
                      }}
                    />
>>>>>>> 797e63cc
                  </div>
                  {individual.digital_certificate ? (
                    <p className="certNumber">
                      Intygsnummer: {individual.digital_certificate}
                    </p>
                  ) : (
                    <></>
                  )}
                </div>
              ) : (
                <></>
              )}
              <>
                {formAction == FormAction.AddIndividual ? ( // jscpd:ignore-start
                  <>
                    <div className="flexRow">
<<<<<<< HEAD
                      {originHerdForm(!canManage, "wideControlInd")}
=======
                      <Tooltip title="Ursprungsbesättning är alltid den besättning som modern befinner sig i. Är detta fel måste modern först säljas till rätt besättning">
                        <Autocomplete
                          options={herdOptions}
                          disabled={!canManage}
                          noOptionsText={"Välj härstamningen först"}
                          getOptionLabel={(option: OptionType) => option.label}
                          className="wideControlInd"
                          value={
                            herdOptions.find(
                              (option) =>
                                option.value.herd ==
                                individual.origin_herd?.herd
                            ) ?? null
                          }
                          onChange={(event, value) =>
                            onUpdateIndividual("origin_herd", value?.value)
                          }
                          renderInput={(params) => (
                            <TextField
                              {...params}
                              label="Ursprungsbesättning "
                              variant={inputVariant}
                              margin="normal"
                              InputProps={{
                                ...params.InputProps,
                                classes: {
                                  input: "data-hj-allow",
                                },
                              }}
                            />
                          )}
                        />
                      </Tooltip>
>>>>>>> 797e63cc
                    </div>
                    <div className="flexRow">
                      <KeyboardDatePicker
                        required
                        error={birthDateError}
                        autoOk
                        variant="inline"
                        className="control controlWidth"
                        inputVariant={inputVariant}
                        label="Födelsedatum"
                        format={dateFormat}
                        value={individual.birth_date ?? null}
                        InputProps={{
                          classes: {
                            input: "data-hj-allow",
                          },
                        }}
                        InputLabelProps={{
                          shrink: true,
                        }}
                        onChange={(date, value) => {
                          !isNaN(date) &&
                            onUpdateIndividual("birth_date", value);
                        }}
                      />
<<<<<<< HEAD
                      <Tooltip
                        title={
                          <React.Fragment>
                            <Typography>
                              Du kommer här få ett förslag på kull- och
                              individnummer. Nummret kommer bara vara korrekt om
                              du lagt till alla kaniner och kullar i kronologisk
                              ordning.
                            </Typography>
                          </React.Fragment>
                        }
                        arrow
                      >
                        {indNumberForm(individual?.number == null)}
=======
                      <Tooltip title="Du kommer här få ett förslag på kull- och individnummer. Nummret kommer bara vara korrekt om du registrerar alla kaniner och kullar i kronologisk ordning.">
                        <TextField
                          required
                          error={numberError}
                          disabled={individual?.number == null}
                          label="Individnummer"
                          className="control controlWidth"
                          variant={inputVariant}
                          value={
                            (individual.number?.split(/-\d{0,2}/)[1] ??
                              individual.number) ||
                            ""
                          }
                          InputProps={{
                            classes: {
                              input: "data-hj-allow",
                            },
                            startAdornment: (
                              <InputAdornment position="start">
                                {individual?.number
                                  ? `${
                                      individual.number?.match(
                                        /([G-M]\d+|[G-M]X1)-\d{0,2}/
                                      )[0]
                                    }`
                                  : `${
                                      genebank ? genebank.name[0] : "X"
                                    }XXX-XX`}
                              </InputAdornment>
                            ),
                          }}
                          onChange={(event) => {
                            onUpdateIndividual(
                              "number",
                              `${
                                individual.number?.match(
                                  /([G-M]\d+|[G-M]X1)-\d{0,2}/
                                )[0]
                              }${event.currentTarget.value}`
                            );
                          }}
                        />
>>>>>>> 797e63cc
                      </Tooltip>
                    </div>{" "}
                    <div className="flexRow">
                      <CertAutocomplete
                        individual={individual}
                        canManage={canManage}
                        updateIndividual={onUpdateIndividual}
                        intygError={intygError}
                        edit={false}
                      />
                    </div>
                  </>
                ) : formAction == FormAction.editIndividual ? ( // jscpd:ignore-start
                  <div className="flexRow">
                    <TextField
                      disabled={
                        formAction == FormAction.handleCertificate ||
                        formAction == FormAction.editIndividual
                      }
                      variant={inputVariant}
                      className="control controlWidth"
                      label="Födelsedatum"
                      value={individual.birth_date ?? null}
                      inputProps={{ className: "data-hj-allow" }}
                    />

                    <BreedingDialog
                      breed_id={individual.breeding}
                      open={openBreedDialog}
                      close={() => setBreedDiOpen(false)}
                      individual={individual}
                      onUpdateIndividual={onUpdateIndividual}
                    />
                    {!canManage && individual?.is_registered ? (
                      <div className="controlWidth">
                        Kan endast ändras av genbanksansvarig!
                      </div>
                    ) : (
                      <div className="flexRow">
                        <Tooltip
                          title={
                            <React.Fragment>
                              <Typography>
                                Är datumet fel för hela kullen vänligen ändra i
                                "Kullar och parningar"
                              </Typography>
                            </React.Fragment>
                          }
                          placement="right"
                          arrow
                        >
                          <InfoOutlinedIcon />
                        </Tooltip>
                        <Button
                          className="control editButton"
                          disabled={!canManage && individual?.is_registered}
                          variant="outlined"
                          color="primary"
                          onClick={() => {
                            setBreedDiOpen(true);
                          }}
                        >
                          Redigera föräldrar
                        </Button>
                      </div>
                    )}
                  </div>
                ) : (
                  <></>
                )}
              </>
              <div className="flexRow">
                <TextField
                  label="Namn"
                  className="control controlWidth"
                  variant={inputVariant}
                  value={individual.name ?? ""}
                  inputProps={{ className: "data-hj-allow" }}
                  onChange={(event) => {
                    onUpdateIndividual("name", event.currentTarget.value);
                  }}
                />
                <Autocomplete
                  options={sexOptions ?? []}
                  className="controlWidth"
                  value={
                    sexOptions.find(
                      (option) => option.value == individual.sex
                    ) ?? sexOptions[sexOptions.length - 1]
                  }
                  getOptionLabel={(option: OptionType) => option.label}
                  renderInput={(params) => (
                    <TextField
                      {...params}
                      label="Kön"
                      className="control"
                      variant={inputVariant}
                      margin="normal"
                      required
                      error={sexError}
                      InputProps={{
                        ...params.InputProps,
                        classes: {
                          input: "data-hj-allow",
                        },
                      }}
                    />
                  )}
                  onChange={(event: any, newValue: OptionType | null) => {
                    onUpdateIndividual("sex", newValue?.value ?? "");
                  }}
                />
              </div>
              {formAction != FormAction.editIndividual ? ( // jscpd:ignore-start
                <div className="flexRow">
<<<<<<< HEAD
                  <Tooltip
                    arrow
                    title={
                      <React.Fragment>
                        <Typography>
                          OBS! Ändrar du här ändrar du detta för alla kaniner i
                          kullen.
                        </Typography>
                      </React.Fragment>
                    }
                  >
                    <TextField
                      required
                      error={litterError}
                      label="Antal födda i kullen"
                      className="control controlWidth"
                      variant={inputVariant}
                      value={individual.litter_size ?? ""}
                      type="number"
                      onChange={(event) => {
                        onUpdateIndividual(
                          "litter_size",
                          +event.currentTarget.value
                        );
                      }}
                    />
                  </Tooltip>
                  <Tooltip
                    arrow
                    title={
                      <React.Fragment>
                        <Typography>
                          OBS! Ändrar du här ändrar du detta för alla kaniner i
                          kullen.
                        </Typography>
                      </React.Fragment>
                    }
                  >
                    <TextField
                      required
                      error={litterError6w}
                      label="Levande i kullen efter 6v"
                      className="control controlWidth"
                      variant={inputVariant}
                      value={individual.litter_size6w ?? ""}
                      type="number"
                      onChange={(event) => {
                        onUpdateIndividual(
                          "litter_size6w",
                          +event.currentTarget.value
                        );
                      }}
                    />
                  </Tooltip>
=======
                  <TextField
                    required
                    error={litterError}
                    label="Antal födda i kullen"
                    className="control controlWidth"
                    variant={inputVariant}
                    value={individual.litter_size ?? ""}
                    type="number"
                    inputProps={{ className: "data-hj-allow" }}
                    onChange={(event) => {
                      onUpdateIndividual(
                        "litter_size",
                        +event.currentTarget.value
                      );
                    }}
                  />
                  <TextField
                    required
                    error={litterError6w}
                    label="Levande i kullen efter 6v"
                    className="control controlWidth"
                    variant={inputVariant}
                    value={individual.litter_size6w ?? ""}
                    type="number"
                    inputProps={{ className: "data-hj-allow" }}
                    onChange={(event) => {
                      onUpdateIndividual(
                        "litter_size6w",
                        +event.currentTarget.value
                      );
                    }}
                  />
>>>>>>> 797e63cc
                </div>
              ) : (
                <></>
              )}
              <div className="flexRow">
                <Autocomplete
                  key={colorKey}
                  className="controlWidth"
                  options={colorOptions ?? []}
                  value={
                    colorOptions.find(
                      (option) => option.value == individual.color
                    ) ?? null
                  }
                  getOptionLabel={(option: OptionType) => option.label}
                  renderOption={(option) => {
                    return (
                      <div>
                        <strong>{`${option.id} - ${option.value}`}</strong>
                        <li>{`${option.comment}`}</li>
                      </div>
                    );
                  }}
                  renderInput={(params) => (
                    <TextField
                      {...params}
                      label="Färg"
                      className="control"
                      variant={inputVariant}
                      margin="normal"
                      required
                      error={colorError}
                      InputProps={{
                        ...params.InputProps,
                        classes: {
                          input: "data-hj-allow",
                        },
                      }}
                    />
                  )}
                  onChange={(event: any, newValue: OptionType | null) => {
                    onUpdateIndividual("color", newValue?.value ?? "");
                  }}
                />
                <TextField
                  label="Färganteckning"
                  className="control controlWidth"
                  variant={inputVariant}
                  value={individual.color_note ?? ""}
                  inputProps={{ className: "data-hj-allow" }}
                  onChange={(event) => {
                    onUpdateIndividual("color_note", event.currentTarget.value);
                  }}
                />
                <TextField
                  label="Färg på buken"
                  className="control controlWidth"
                  variant={inputVariant}
                  value={individual.belly_color ?? ""}
                  inputProps={{ className: "data-hj-allow" }}
                  onChange={(event) => {
                    onUpdateIndividual(
                      "belly_color",
                      event.currentTarget.value
                    );
                  }}
                />
              </div>
              <div className="flexRow">
                <a
                  href={
                    "https://drive.google.com/file/d/18oKM3eZWVGirFyMf8OHkysKG0n5LSRw4/view?usp=sharing"
                  }
                  target={"blank"}
                >
                  {" "}
                  Utförligare färgbeskrivningar finns i Föreningen
                  Gotlandskaninens Färgatlas, version 2022.
                </a>
              </div>
              <div className="flexRow">
                <TextField
                  label="Ögonfärg"
                  className="control controlWidth"
                  variant={inputVariant}
                  value={individual.eye_color ?? ""}
                  inputProps={{ className: "data-hj-allow" }}
                  onChange={(event) => {
                    onUpdateIndividual("eye_color", event.currentTarget.value);
                  }}
                />
                <TextField
                  label="Klofärg(er)"
                  className="control controlWidth"
                  variant={inputVariant}
                  value={individual.claw_color ?? ""}
                  inputProps={{ className: "data-hj-allow" }}
                  onChange={(event) => {
                    onUpdateIndividual("claw_color", event.currentTarget.value);
                  }}
                />
                <Autocomplete
                  options={photoOptions ?? []}
                  className="controlWidth"
                  getOptionLabel={(option: OptionType) => option.label}
                  value={
                    photoOptions.find(
                      (option) => option.value == individual.has_photo
                    ) ?? photoOptions[0] //"nej as defult pos 0 "
                  }
                  renderInput={(params) => (
                    <TextField
                      {...params}
                      label="Foto finns"
                      className="control"
                      variant={inputVariant}
                      margin="normal"
                      InputProps={{
                        ...params.InputProps,
                        classes: {
                          input: "data-hj-allow",
                        },
                      }}
                    />
                  )}
                  onChange={(event: any, newValue: OptionType | null) => {
                    onUpdateIndividual("has_photo", newValue?.value ?? "");
                  }}
                />
              </div>
              <div className="flexRow">
                <TextField
                  label="Avvikande hårlag"
                  variant={inputVariant}
                  className="wideControlInd"
                  multiline
                  minRows={1}
                  value={individual.hair_notes ?? ""}
                  inputProps={{ className: "data-hj-allow" }}
                  onChange={(event) => {
                    onUpdateIndividual("hair_notes", event.currentTarget.value);
                  }}
                />
              </div>
              <div className="flexRow">
                <TextField
                  label="Anteckningar"
                  variant={inputVariant}
                  className="wideControlInd"
                  multiline
                  minRows={4}
                  value={individual.notes ?? ""}
                  inputProps={{ className: "data-hj-allow" }}
                  onChange={(event) => {
                    onUpdateIndividual("notes", event.currentTarget.value);
                  }}
                />
              </div>
            </div>
          </div>
        </MuiPickersUtilsProvider>
      </div>
    </>
  );

  function originHerdForm(_disabeld: boolean | undefined, _classname: string) {
    return (
      <Tooltip
        arrow
        title={
          <React.Fragment>
            <Typography>
              Ursprungsbesättning är alltid den besättning som modern befinner
              sig i. Är detta fel måste modern först säljas till rätt
              besättning"
            </Typography>
          </React.Fragment>
        }
      >
        <Autocomplete
          options={herdOptions}
          disabled={_disabeld}
          noOptionsText={"Välj härstamningen först"}
          getOptionLabel={(option: OptionType) => option.label}
          className={_classname}
          value={
            herdOptions.find(
              (option) => option.value.herd == individual.origin_herd?.herd
            ) ?? null
          }
          onChange={(event, value) =>
            onUpdateIndividual("origin_herd", value?.value)
          }
          renderInput={(params) => (
            <TextField
              {...params}
              label="Ursprungsbesättning "
              variant={inputVariant}
            />
          )}
        />
      </Tooltip>
    );
  }

  function indNumberForm(_disabeld: boolean | undefined) {
    return (
      <TextField
        required
        error={numberError}
        disabled={_disabeld}
        label="Individnummer"
        className="control controlWidth"
        variant={inputVariant}
        value={
          (individual.number?.split(/-\d{0,2}/)[1] ?? individual.number) || ""
        }
        InputProps={{
          startAdornment: (
            <InputAdornment position="start">
              {individual?.number
                ? `${
                    individual?.number?.match(/([G-M]\d+|[G-M]X1)-\d{0,2}/)[0]
                  }`
                : `${genebank ? genebank.name[0] : "X"}XXX-XX`}
            </InputAdornment>
          ),
        }}
        onChange={(event) => {
          onUpdateIndividual(
            "number",
            `${individual.number?.match(/([G-M]\d+|[G-M]X1)-\d{0,2}/)[0]}${
              event.currentTarget.value
            }`
          );
        }}
      />
    );
  }

  function returnColorData(c: any) {
    return {
      id: c.id,
      comment: c.comment,
      value: c.name,
      label: `${c.id} - ${c.name}`,
    };
  }
}<|MERGE_RESOLUTION|>--- conflicted
+++ resolved
@@ -133,27 +133,8 @@
                       ) : (
                         <></>
                       )}
-<<<<<<< HEAD
                       {originHerdForm(!canManage, "control controlWidth")}
                       {indNumberForm(!canManage && individual?.is_registered)}
-=======
-                      <TextField
-                        disabled={!canManage && individual?.is_registered}
-                        required
-                        error={numberError}
-                        label="Individnummer"
-                        className="control controlWidth"
-                        variant={inputVariant}
-                        value={individual.number ?? ""}
-                        inputProps={{ className: "data-hj-allow" }}
-                        onChange={(event) => {
-                          onUpdateIndividual(
-                            "number",
-                            event.currentTarget.value
-                          );
-                        }}
-                      />
->>>>>>> 797e63cc
                     </div>
                     <div className="flexRow">
                       <CertAutocomplete
@@ -179,7 +160,6 @@
                     ) : (
                       <></>
                     )}
-<<<<<<< HEAD
                     <Tooltip
                       arrow
                       title={
@@ -198,6 +178,7 @@
                         className="control"
                         variant={inputVariant}
                         value={individual.number ?? ""}
+                        inputProps={{ className: "data-hj-allow" }}
                         onChange={(event) => {
                           onUpdateIndividual(
                             "number",
@@ -206,22 +187,6 @@
                         }}
                       />
                     </Tooltip>
-=======
-
-                    <TextField
-                      disabled={!canManage}
-                      required
-                      error={numberError}
-                      label="Individnummer"
-                      className="control"
-                      variant={inputVariant}
-                      value={individual.number ?? ""}
-                      inputProps={{ className: "data-hj-allow" }}
-                      onChange={(event) => {
-                        onUpdateIndividual("number", event.currentTarget.value);
-                      }}
-                    />
->>>>>>> 797e63cc
                   </div>
                   {individual.digital_certificate ? (
                     <p className="certNumber">
@@ -238,43 +203,7 @@
                 {formAction == FormAction.AddIndividual ? ( // jscpd:ignore-start
                   <>
                     <div className="flexRow">
-<<<<<<< HEAD
                       {originHerdForm(!canManage, "wideControlInd")}
-=======
-                      <Tooltip title="Ursprungsbesättning är alltid den besättning som modern befinner sig i. Är detta fel måste modern först säljas till rätt besättning">
-                        <Autocomplete
-                          options={herdOptions}
-                          disabled={!canManage}
-                          noOptionsText={"Välj härstamningen först"}
-                          getOptionLabel={(option: OptionType) => option.label}
-                          className="wideControlInd"
-                          value={
-                            herdOptions.find(
-                              (option) =>
-                                option.value.herd ==
-                                individual.origin_herd?.herd
-                            ) ?? null
-                          }
-                          onChange={(event, value) =>
-                            onUpdateIndividual("origin_herd", value?.value)
-                          }
-                          renderInput={(params) => (
-                            <TextField
-                              {...params}
-                              label="Ursprungsbesättning "
-                              variant={inputVariant}
-                              margin="normal"
-                              InputProps={{
-                                ...params.InputProps,
-                                classes: {
-                                  input: "data-hj-allow",
-                                },
-                              }}
-                            />
-                          )}
-                        />
-                      </Tooltip>
->>>>>>> 797e63cc
                     </div>
                     <div className="flexRow">
                       <KeyboardDatePicker
@@ -300,7 +229,6 @@
                             onUpdateIndividual("birth_date", value);
                         }}
                       />
-<<<<<<< HEAD
                       <Tooltip
                         title={
                           <React.Fragment>
@@ -315,50 +243,6 @@
                         arrow
                       >
                         {indNumberForm(individual?.number == null)}
-=======
-                      <Tooltip title="Du kommer här få ett förslag på kull- och individnummer. Nummret kommer bara vara korrekt om du registrerar alla kaniner och kullar i kronologisk ordning.">
-                        <TextField
-                          required
-                          error={numberError}
-                          disabled={individual?.number == null}
-                          label="Individnummer"
-                          className="control controlWidth"
-                          variant={inputVariant}
-                          value={
-                            (individual.number?.split(/-\d{0,2}/)[1] ??
-                              individual.number) ||
-                            ""
-                          }
-                          InputProps={{
-                            classes: {
-                              input: "data-hj-allow",
-                            },
-                            startAdornment: (
-                              <InputAdornment position="start">
-                                {individual?.number
-                                  ? `${
-                                      individual.number?.match(
-                                        /([G-M]\d+|[G-M]X1)-\d{0,2}/
-                                      )[0]
-                                    }`
-                                  : `${
-                                      genebank ? genebank.name[0] : "X"
-                                    }XXX-XX`}
-                              </InputAdornment>
-                            ),
-                          }}
-                          onChange={(event) => {
-                            onUpdateIndividual(
-                              "number",
-                              `${
-                                individual.number?.match(
-                                  /([G-M]\d+|[G-M]X1)-\d{0,2}/
-                                )[0]
-                              }${event.currentTarget.value}`
-                            );
-                          }}
-                        />
->>>>>>> 797e63cc
                       </Tooltip>
                     </div>{" "}
                     <div className="flexRow">
@@ -474,7 +358,6 @@
               </div>
               {formAction != FormAction.editIndividual ? ( // jscpd:ignore-start
                 <div className="flexRow">
-<<<<<<< HEAD
                   <Tooltip
                     arrow
                     title={
@@ -494,6 +377,7 @@
                       variant={inputVariant}
                       value={individual.litter_size ?? ""}
                       type="number"
+                      inputProps={{ className: "data-hj-allow" }}
                       onChange={(event) => {
                         onUpdateIndividual(
                           "litter_size",
@@ -521,6 +405,7 @@
                       variant={inputVariant}
                       value={individual.litter_size6w ?? ""}
                       type="number"
+                      inputProps={{ className: "data-hj-allow" }}
                       onChange={(event) => {
                         onUpdateIndividual(
                           "litter_size6w",
@@ -529,40 +414,6 @@
                       }}
                     />
                   </Tooltip>
-=======
-                  <TextField
-                    required
-                    error={litterError}
-                    label="Antal födda i kullen"
-                    className="control controlWidth"
-                    variant={inputVariant}
-                    value={individual.litter_size ?? ""}
-                    type="number"
-                    inputProps={{ className: "data-hj-allow" }}
-                    onChange={(event) => {
-                      onUpdateIndividual(
-                        "litter_size",
-                        +event.currentTarget.value
-                      );
-                    }}
-                  />
-                  <TextField
-                    required
-                    error={litterError6w}
-                    label="Levande i kullen efter 6v"
-                    className="control controlWidth"
-                    variant={inputVariant}
-                    value={individual.litter_size6w ?? ""}
-                    type="number"
-                    inputProps={{ className: "data-hj-allow" }}
-                    onChange={(event) => {
-                      onUpdateIndividual(
-                        "litter_size6w",
-                        +event.currentTarget.value
-                      );
-                    }}
-                  />
->>>>>>> 797e63cc
                 </div>
               ) : (
                 <></>
@@ -761,6 +612,12 @@
               {...params}
               label="Ursprungsbesättning "
               variant={inputVariant}
+              InputProps={{
+                ...params.InputProps,
+                classes: {
+                  input: "data-hj-allow",
+                },
+              }}
             />
           )}
         />
@@ -781,6 +638,9 @@
           (individual.number?.split(/-\d{0,2}/)[1] ?? individual.number) || ""
         }
         InputProps={{
+          classes: {
+            input: "data-hj-allow",
+          },
           startAdornment: (
             <InputAdornment position="start">
               {individual?.number
