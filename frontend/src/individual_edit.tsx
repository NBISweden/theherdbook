--- conflicted
+++ resolved
@@ -3,23 +3,6 @@
  * user (with the required permissions) to edit an individual given by `id`, or
  * add a new individual if `herdId` is given.
  */
-<<<<<<< HEAD
-import React from 'react'
-import { makeStyles } from '@material-ui/core/styles';
-import { get, patch } from '@app/communication';
-import { asLocale, BodyFat, DateBodyfat, dateFormat, DateWeight, Individual,
-         individualLabel, inputVariant, LimitedIndividual, OptionType, ServerMessage,
-        } from '@app/data_context_global';
-import { useMessageContext } from '@app/message_context';
-import { Button, CircularProgress, InputAdornment, TextField,
-        } from '@material-ui/core';
-import { MuiPickersUtilsProvider, KeyboardDatePicker } from '@material-ui/pickers'
-import DateFnsUtils from '@date-io/date-fns';
-import { useUserContext } from '@app/user_context';
-import { useDataContext } from '@app/data_context';
-import { Autocomplete } from '@material-ui/lab';
-
-=======
 import React from "react";
 import { makeStyles } from "@material-ui/core/styles";
 import { get, patch } from "@app/communication";
@@ -49,7 +32,6 @@
 import { useUserContext } from "@app/user_context";
 import { useDataContext } from "@app/data_context";
 import { Autocomplete } from "@material-ui/lab";
->>>>>>> 63b7c1c6
 
 const useStyles = makeStyles({
   loading: {
