--- conflicted
+++ resolved
@@ -268,7 +268,6 @@
     );
   };
 
-<<<<<<< HEAD
   return (
     <>
       {individual ? (
@@ -281,24 +280,6 @@
                   <div className={style.paneTitle}>
                     Kan endast ändras av genbanksansvarig
                   </div>
-=======
-  // jscpd:ignore-start
-
-  return <>
-  {individual
-    ? <div className={style.form}>
-        <MuiPickersUtilsProvider utils={DateFnsUtils}>
-          <div className={style.flexRowOrColumn}>
-            <div className={style.formPane}>
-              <div className={style.titleText}>
-                Redigera Individ
-              </div>
-              <div className={style.adminPane}>
-                <div className={style.paneTitle}>
-                  Kan endast ändras av genbanksansvarig
-                </div>
->>>>>>> 4ee05b30
-
                   <TextField
                     disabled
                     label="Nummer"
@@ -614,7 +595,6 @@
                 {"Spara"}
               </Button>
             </div>
-<<<<<<< HEAD
           </MuiPickersUtilsProvider>
         </div>
       ) : (
@@ -625,24 +605,4 @@
       )}
     </>
   );
-=======
-          </div>
-          <div className={style.paneControls}>
-            <Button variant="contained"
-                    color="primary"
-                    onClick={() => save(individual)}>
-              {'Spara'}
-            </Button>
-          </div>
-        </MuiPickersUtilsProvider>
-      </div>
-    : <div className={style.loading}>
-        <h2>Loading data</h2>
-        <CircularProgress />
-      </div>
-  }
-  </>
-// jscpd:ignore-end
-
->>>>>>> 4ee05b30
 }