--- conflicted
+++ resolved
@@ -618,12 +618,8 @@
               variant={inputVariant}
               className="wideControl"
               multiline
-<<<<<<< HEAD
               minRows={2}
-=======
-              rows={2}
               inputProps={{ className: "data-hj-allow" }}
->>>>>>> 30aa1194
               value={formState.breed_notes ?? ""}
               onChange={(e: any) => {
                 setFormField("breed_notes", e.target.value);
@@ -700,12 +696,8 @@
                   variant={inputVariant}
                   className="controlFull"
                   multiline
-<<<<<<< HEAD
                   minRows={2}
-=======
-                  rows={2}
                   inputProps={{ className: "data-hj-allow" }}
->>>>>>> 30aa1194
                   value={formState.birth_notes ?? ""}
                   onChange={(e: any) => {
                     setFormField("birth_notes", e.target.value);
