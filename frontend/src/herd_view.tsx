--- conflicted
+++ resolved
@@ -155,13 +155,8 @@
               individuals={herdIndividuals}
               title={"Individer i besättningen"}
               filters={[
-<<<<<<< HEAD
                 { field: "alive", label: "Visa döda" },
                 { field: "active", label: "Visa inaktiva djur" },
-=======
-                { field: "alive", label: "Dölj döda" },
-                { field: "active", label: "Dölj inaktiva djur" },
->>>>>>> 0eb4a5b0
               ]}
               action={
                 user?.canEdit(id)
