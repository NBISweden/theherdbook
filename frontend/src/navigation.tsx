--- conflicted
+++ resolved
@@ -190,30 +190,6 @@
       visible: is_admin,
       icon: <GroupIcon />,
     },
-<<<<<<< HEAD
-    {
-      label: "Inställningar",
-      path: "/settings",
-      component: (
-        <Restricted>
-          <Settings />
-        </Restricted>
-      ),
-      visible: is_logged_in,
-      icon: <GroupIcon />,
-    },
-=======
-
-    {
-      label: "Bli Medlem",
-      path: "/medlem",
-      exact: true,
-      component: <Medlem />,
-      visible: !is_logged_in,
-      icon: <PersonAddIcon />,
-    },
-
->>>>>>> 1477dcc6
     {
       label: "Logga in",
       path: "",
