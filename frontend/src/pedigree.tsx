--- conflicted
+++ resolved
@@ -2,25 +2,12 @@
  * @file This file contains functions for calculating and formatting pedigrees.
  */
 
-<<<<<<< HEAD
-import { Genebank, Individual, LimitedIndividual } from '@app/data_context_global'
-import { testBreedIndividuals } from '@app/testbreed_form'
-
-type VisColor = {border: string, background: string,
-                 highlight: {border: string, background: string},
-                 hover: {border: string, background: string}
-                }
-export type Node = {id: string, x: number, label: string, shape: string,
-                    color: VisColor
-                  }
-export type Edge = {id: string, from: string, to: string, color?: string, width?: number, selectionWidth?: number}
-export type Pedigree = {nodes: Node[], edges: Edge[]}
-=======
 import {
   Genebank,
   Individual,
   LimitedIndividual,
 } from "@app/data_context_global";
+import { testBreedIndividuals } from '@app/testbreed_form';
 
 type VisColor = {
   border: string;
@@ -35,9 +22,8 @@
   shape: string;
   color: VisColor;
 };
-export type Edge = { id: string; from: string; to: string };
+export type Edge = { id: string; from: string; to: string, color?: string, width?: number, selectionWidth?: number };
 export type Pedigree = { nodes: Node[]; edges: Edge[] };
->>>>>>> c78b2581
 
 /**
  * Returns a copy of the array with duplicates removed, via reference equality,
@@ -57,7 +43,6 @@
   });
 }
 
-<<<<<<< HEAD
 // TO DO: docstring and likely replace function unique in all pedigree calculations with uniqueAndCommonNodes
 export function uniqueAndCommonNodes(xs: any[], key: string | undefined = undefined): [any[], Set<any>]{
   const seen = new Set()
@@ -75,10 +60,7 @@
 }
 
 
-const indexes = new WeakMap<Genebank[], Record<string, Individual>>()
-=======
 const indexes = new WeakMap<Genebank[], Record<string, Individual>>();
->>>>>>> c78b2581
 
 function get_index(genebanks: Genebank[]): Record<string, Individual> {
   if (!indexes.has(genebanks)) {
@@ -315,8 +297,7 @@
   nodes = unique(nodes, "id");
   edges = unique(edges, "id");
 
-<<<<<<< HEAD
-  return {nodes: nodes, edges: edges}
+  return { nodes: nodes, edges: edges };
 }
 
 /**
@@ -482,7 +463,4 @@
 
   return {pedigree: {nodes: uniqueNodes, edges: uniqueEdges}, commonAncestors: commonNodes.size > 0}
 
-=======
-  return { nodes: nodes, edges: edges };
->>>>>>> c78b2581
 }