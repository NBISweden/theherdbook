import React, { useState } from "react";
import { useHistory, useLocation } from "react-router-dom";

<<<<<<< HEAD
import {
  CircularProgress,
  makeStyles,
  Button,
  Container,
  TextField,
} from "@material-ui/core";
=======
import { CircularProgress, makeStyles } from "@material-ui/core";
import Button from "@material-ui/core/Button";
import TextField from "@material-ui/core/TextField";
>>>>>>> c78b2581
import Dialog from "@material-ui/core/Dialog";
import DialogActions from "@material-ui/core/DialogActions";
import DialogContent from "@material-ui/core/DialogContent";
import DialogContentText from "@material-ui/core/DialogContentText";
import DialogTitle from "@material-ui/core/DialogTitle";

<<<<<<< HEAD
import { useMessageContext } from "@app/message_context";

import { post, get } from "@app/communication";
=======
>>>>>>> c78b2581
import { useUserContext } from "@app/user_context";
import { inputVariant } from "@app/data_context_global";

const useStyles = makeStyles({
  loading: {
    display: "flex",
    flexDirection: "column",
    justifyContent: "center",
    alignItems: "center",
  },
});

/**
 * Shows login and logout in a form, submits it to the user context callbacks
 */
export function Login() {
  const [open, setOpen] = React.useState(true);
  const { user, login } = useUserContext();
  const [username, set_username] = useState("");
  const [password, set_password] = useState("");
<<<<<<< HEAD
  const [authenticators, setAuthenticators] = useState([]);
  const { userMessage } = useMessageContext();

=======
>>>>>>> c78b2581
  const styles = useStyles();
  const history = useHistory();
  const location = useLocation();
  const { from } = location.state || { from: { pathname: "/" } };

  const close = () => {
    setOpen(false);
    history.push("/");
  };

  const submitLogin = () => {
    login(username, password);
  };

  React.useEffect(() => {
    if (user) {
      history.replace(from);
    }
  }, [user]);
<<<<<<< HEAD

  React.useEffect(() => {
    getAvailableAuthenticators();
  }, []);
=======
>>>>>>> c78b2581

  const keydown = (e: React.KeyboardEvent<any>) => {
    // Cannot get TextField to trigger onSubmit so listen for keydown instead
    if (e.key == "Enter") {
      submitLogin();
    }
  };
<<<<<<< HEAD

  if (user != null) {
    return (
      <div className={styles.loading}>
        <CircularProgress />
      </div>
    );
  }

  function waitForExternalLogin(w) {
    // Wait for an external login window
    try {
      if (w.document.readyState == "complete") {
        var returnedUser = w.document.body.innerText.trim();
        if (returnedUser == "null") {
          userMessage("Identity not linked to any known user", "error");
        } else {
          userMessage("Logged in as " + returnedUser, "success");
          document.location = "/";
        }

        w.close();
        return;
      }
    } catch (err) {}
    setTimeout(() => waitForExternalLogin(w), 100);
  }

  function authenticateExternal(service) {
    // We are not doing account linking
    fetch("/api/link/reset", {
      body: "",
      method: "POST",
      credentials: "same-origin",
      redirect: "manual",
      headers: {
        Accept: "application/json",
        "Content-Type": "application/json",
      },
    })
      .then((x) => {
        // Authenticate with external service service

        return fetch("/api/login/" + service, {
          body: "",
          method: "POST",
          credentials: "same-origin",
          redirect: "manual",
          headers: {
            Accept: "application/json",
            "Content-Type": "application/json",
          },
        });
      })
      .then(
        (response) => {
          if (response.ok) {
            response.json().then((data) => {
              if (data == null) {
                userMessage("Identity not linked to any known user", "error");
              } else {
                userMessage("Logged in as " + data["username"], "success");
                document.location = "/";
              }
            });
          } else {
            var w = window.open("/api/login/" + service, "_blank");
            setTimeout(() => waitForExternalLogin(w), 20);
          }
        },
        (err) => {
          userMessage("Unexpected error", "error");
        }
      );
  }

  async function getAvailableAuthenticators(l) {
    await post("/api/login/available").then(
      (data) => {
        if (!data) {
          data = [];
        }
        setAuthenticators(data);
      },
      (error) => {}
    );
  }

  return (
=======

  return user === null ? (
>>>>>>> c78b2581
    <Dialog open={open} onClose={close} aria-labelledby="form-dialog-title">
      <DialogTitle>Logga in</DialogTitle>
      <form onSubmit={submitLogin} onKeyDown={keydown}>
        <DialogContent>
          <DialogContentText>
            Logga in med ditt användarnamn eller e-postadress och ditt lösenord.
          </DialogContentText>
          <TextField
            id="username"
            variant={inputVariant}
            autoFocus
            margin="dense"
            label="Användarnamn eller E-postadress"
            type="email"
            value={username}
            onChange={(e) => set_username(e.target.value)}
            onSubmit={submitLogin}
            fullWidth
          />
          <TextField
            id="password"
            variant={inputVariant}
            margin="dense"
            label="Lösenord"
            type="password"
            value={password}
            onChange={(e) => set_password(e.target.value)}
            fullWidth
          />
        </DialogContent>
        <DialogActions>
          <Button onClick={close} color="primary">
            Avbryt
          </Button>
          <Button onClick={submitLogin} color="primary" aria-label="Logga in">
            Logga in
          </Button>
        </DialogActions>
<<<<<<< HEAD
        <DialogActions>
          <Container>
            {authenticators.map((item) => (
              <Button
                onClick={() => authenticateExternal(item)}
                key={item}
                name={item}
              >
                {item}
              </Button>
            ))}
          </Container>
        </DialogActions>
      </form>
    </Dialog>
=======
      </form>
    </Dialog>
  ) : (
    <div className={styles.loading}>
      <CircularProgress />
    </div>
>>>>>>> c78b2581
  );
}<|MERGE_RESOLUTION|>--- conflicted
+++ resolved
@@ -1,31 +1,18 @@
 import React, { useState } from "react";
 import { useHistory, useLocation } from "react-router-dom";
 
-<<<<<<< HEAD
-import {
-  CircularProgress,
-  makeStyles,
-  Button,
-  Container,
-  TextField,
-} from "@material-ui/core";
-=======
 import { CircularProgress, makeStyles } from "@material-ui/core";
 import Button from "@material-ui/core/Button";
 import TextField from "@material-ui/core/TextField";
->>>>>>> c78b2581
 import Dialog from "@material-ui/core/Dialog";
 import DialogActions from "@material-ui/core/DialogActions";
 import DialogContent from "@material-ui/core/DialogContent";
 import DialogContentText from "@material-ui/core/DialogContentText";
 import DialogTitle from "@material-ui/core/DialogTitle";
 
-<<<<<<< HEAD
 import { useMessageContext } from "@app/message_context";
 
 import { post, get } from "@app/communication";
-=======
->>>>>>> c78b2581
 import { useUserContext } from "@app/user_context";
 import { inputVariant } from "@app/data_context_global";
 
@@ -46,12 +33,9 @@
   const { user, login } = useUserContext();
   const [username, set_username] = useState("");
   const [password, set_password] = useState("");
-<<<<<<< HEAD
   const [authenticators, setAuthenticators] = useState([]);
   const { userMessage } = useMessageContext();
 
-=======
->>>>>>> c78b2581
   const styles = useStyles();
   const history = useHistory();
   const location = useLocation();
@@ -71,13 +55,10 @@
       history.replace(from);
     }
   }, [user]);
-<<<<<<< HEAD
 
   React.useEffect(() => {
     getAvailableAuthenticators();
   }, []);
-=======
->>>>>>> c78b2581
 
   const keydown = (e: React.KeyboardEvent<any>) => {
     // Cannot get TextField to trigger onSubmit so listen for keydown instead
@@ -85,7 +66,6 @@
       submitLogin();
     }
   };
-<<<<<<< HEAD
 
   if (user != null) {
     return (
@@ -174,11 +154,7 @@
     );
   }
 
-  return (
-=======
-
   return user === null ? (
->>>>>>> c78b2581
     <Dialog open={open} onClose={close} aria-labelledby="form-dialog-title">
       <DialogTitle>Logga in</DialogTitle>
       <form onSubmit={submitLogin} onKeyDown={keydown}>
@@ -217,7 +193,6 @@
             Logga in
           </Button>
         </DialogActions>
-<<<<<<< HEAD
         <DialogActions>
           <Container>
             {authenticators.map((item) => (
@@ -233,13 +208,9 @@
         </DialogActions>
       </form>
     </Dialog>
-=======
-      </form>
-    </Dialog>
   ) : (
     <div className={styles.loading}>
       <CircularProgress />
     </div>
->>>>>>> c78b2581
   );
 }