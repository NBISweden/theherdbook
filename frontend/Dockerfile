--- conflicted
+++ resolved
@@ -2,17 +2,5 @@
 WORKDIR /frontend
 COPY package.json yarn.lock ./
 RUN yarn install
-<<<<<<< HEAD
-VOLUME /frontend/node_modules
-VOLUME /frontend/.cache
-VOLUME /frontend/.parcel-cache
-
-# make sure that stale caches aren't used
-RUN rm -rf /frontend/node_modules/*
-RUN rm -rf /frontend/.cache/*
-RUN rm -rf /frontend/.parcel-cache/*
-
-=======
->>>>>>> 27e616d0
 RUN yarn run parcel --version
 CMD yarn start