--- conflicted
+++ resolved
@@ -41,21 +41,13 @@
 
 */
 export function WithUserContext(props: {children: React.ReactNode}) {
-<<<<<<< HEAD
-  const [user, set_state] = React.useState(undefined)
-=======
   const [user, set_state] = React.useState(undefined as undefined | User)
->>>>>>> e7ac5f0f
 
   function handle_promise(promise: Promise<{user: User | null}>) {
     promise.then(
       data => {
-<<<<<<< HEAD
         console.log(data)
         set_state(data ?? undefined as any)
-=======
-        set_state(data.user || undefined)
->>>>>>> e7ac5f0f
       },
       error => {
         console.error(error)
